﻿// Copyright Valkey GLIDE Project Contributors - SPDX Identifier: Apache-2.0

using System.Diagnostics;

using Valkey.Glide.IntegrationTests;

using static Valkey.Glide.ConnectionConfiguration;

[assembly: AssemblyFixture(typeof(TestConfiguration))]

namespace Valkey.Glide.IntegrationTests;

public class TestConfiguration : IDisposable
{
    public static List<(string host, ushort port)> STANDALONE_HOSTS { get; internal set; } = [];
    public static List<(string host, ushort port)> CLUSTER_HOSTS { get; internal set; } = [];
    public static Version SERVER_VERSION { get; internal set; } = new();
    public static bool TLS { get; internal set; } = false;
    private static TimeSpan DEFAULT_TIMEOUT = TimeSpan.FromMilliseconds(250);
    private static TimeSpan EXTRA_TIMEOUT = TimeSpan.FromSeconds(1);

    public static StandaloneClientConfigurationBuilder DefaultClientConfig() =>
        new StandaloneClientConfigurationBuilder()
            .WithAddress(STANDALONE_HOSTS[0].host, STANDALONE_HOSTS[0].port)
            .WithProtocolVersion(ConnectionConfiguration.Protocol.RESP3)
            .WithConnectionTimeout(DEFAULT_TIMEOUT)
            .WithTls(TLS);

    public static ClusterClientConfigurationBuilder DefaultClusterClientConfig() =>
        new ClusterClientConfigurationBuilder()
            .WithAddress(CLUSTER_HOSTS[0].host, CLUSTER_HOSTS[0].port)
            .WithProtocolVersion(ConnectionConfiguration.Protocol.RESP3)
            .WithConnectionTimeout(DEFAULT_TIMEOUT)
            .WithTls(TLS);

<<<<<<< HEAD
    public static GlideClient DefaultStandaloneClientWithExtraTimeout()
        => GlideClient.CreateClient(
                DefaultClientConfig()
                .WithRequestTimeout(EXTRA_TIMEOUT)
                .Build())
            .GetAwaiter()
            .GetResult();

    public static GlideClusterClient DefaultClusterClientWithExtraTimeout()
        => GlideClusterClient.CreateClient(
                DefaultClusterClientConfig()
                .WithRequestTimeout(EXTRA_TIMEOUT)
                .Build())
            .GetAwaiter()
            .GetResult();

=======
>>>>>>> da3b91a8
    public static GlideClient DefaultStandaloneClient()
        => GlideClient.CreateClient(DefaultClientConfig().Build()).GetAwaiter().GetResult();

    public static GlideClusterClient DefaultClusterClient()
        => GlideClusterClient.CreateClient(DefaultClusterClientConfig().Build()).GetAwaiter().GetResult();

    public static TheoryData<BaseClient> TestClients
    {
        get
        {
            if (field.Count == 0)
            {
                field = [.. TestStandaloneClients.Select(d => (BaseClient)d.Data), .. TestClusterClients.Select(d => (BaseClient)d.Data)];
            }
            return field;
        }

        private set;
    } = [];

    public static TheoryData<GlideClient> TestStandaloneClients
    {
        get
        {
            if (field.Count == 0 && STANDALONE_HOSTS.Count > 0)
            {
                GlideClient resp2client = GlideClient.CreateClient(
                    DefaultClientConfig()
<<<<<<< HEAD
                    .WithRequestTimeout(EXTRA_TIMEOUT)
=======
>>>>>>> da3b91a8
                    .WithProtocolVersion(ConnectionConfiguration.Protocol.RESP2)
                    .Build()
                ).GetAwaiter().GetResult();
                resp2client.SetInfo("RESP2");
                GlideClient resp3client = GlideClient.CreateClient(
                    DefaultClientConfig()
<<<<<<< HEAD
                    .WithRequestTimeout(EXTRA_TIMEOUT)
=======
>>>>>>> da3b91a8
                    .WithProtocolVersion(ConnectionConfiguration.Protocol.RESP3)
                    .Build()
                ).GetAwaiter().GetResult();
                resp3client.SetInfo("RESP3");
                field = [resp2client, resp3client];
            }
            return field;
        }

        private set;
    } = [];

    public static TheoryData<GlideClusterClient> TestClusterClients
    {
        get
        {
            if (field.Count == 0 && CLUSTER_HOSTS.Count > 0)
            {
                GlideClusterClient resp2client = GlideClusterClient.CreateClient(
                    DefaultClusterClientConfig()
<<<<<<< HEAD
                    .WithRequestTimeout(EXTRA_TIMEOUT)
=======
>>>>>>> da3b91a8
                    .WithProtocolVersion(ConnectionConfiguration.Protocol.RESP2)
                    .Build()
                ).GetAwaiter().GetResult();
                resp2client.SetInfo("RESP2");
                GlideClusterClient resp3client = GlideClusterClient.CreateClient(
                    DefaultClusterClientConfig()
<<<<<<< HEAD
                    .WithRequestTimeout(EXTRA_TIMEOUT)
=======
>>>>>>> da3b91a8
                    .WithProtocolVersion(ConnectionConfiguration.Protocol.RESP3)
                    .Build()
                ).GetAwaiter().GetResult();
                resp3client.SetInfo("RESP3");
                field = [resp2client, resp3client];
            }
            return field;
        }

        private set;
    } = [];

    public static void ResetTestClients()
    {
        foreach (TheoryDataRow<BaseClient> data in TestClients)
        {
            data.Data.Dispose();
        }
        TestClients = [];
        TestClusterClients = [];
        TestStandaloneClients = [];
    }

    #region SER COMPAT
    public static ConfigurationOptions DefaultCompatibleConfig()
    {
        ConfigurationOptions config = new();
        config.EndPoints.Add(STANDALONE_HOSTS[0].host, STANDALONE_HOSTS[0].port);
        config.Ssl = TLS;
<<<<<<< HEAD
        config.ResponseTimeout = (int)DEFAULT_TIMEOUT.TotalMilliseconds;
=======
>>>>>>> da3b91a8
        return config;
    }

    public static ConfigurationOptions DefaultCompatibleClusterConfig()
    {
        ConfigurationOptions config = new();
        config.EndPoints.Add(CLUSTER_HOSTS[0].host, CLUSTER_HOSTS[0].port);
        config.Ssl = TLS;
<<<<<<< HEAD
        config.ResponseTimeout = (int)DEFAULT_TIMEOUT.TotalMilliseconds;
=======
>>>>>>> da3b91a8
        return config;
    }

    public static ConnectionMultiplexer DefaultCompatibleConnection()
        => ConnectionMultiplexer.Connect(DefaultCompatibleConfig());

    public static ConnectionMultiplexer DefaultCompatibleClusterConnection()
        => ConnectionMultiplexer.Connect(DefaultCompatibleClusterConfig());

    public static TheoryData<ConnectionMultiplexer> TestStandaloneConnections
    {
        get
        {
            if (field.Count == 0)
            {
                ConfigurationOptions resp2conf = DefaultCompatibleConfig();
                resp2conf.Protocol = Protocol.Resp2;
                ConnectionMultiplexer resp2Conn = ConnectionMultiplexer.Connect(resp2conf);
                (resp2Conn.GetDatabase() as Database)!.SetInfo("RESP2");
                ConfigurationOptions resp3conf = DefaultCompatibleConfig();
                resp3conf.Protocol = Protocol.Resp3;
                ConnectionMultiplexer resp3Conn = ConnectionMultiplexer.Connect(resp3conf);
                (resp3Conn.GetDatabase() as Database)!.SetInfo("RESP3");

                field = [resp2Conn, resp3Conn];
            }
            return field;
        }

        private set;
    } = [];

    public static TheoryData<ConnectionMultiplexer> TestClusterConnections
    {
        get
        {
            if (field.Count == 0)
            {
                ConfigurationOptions resp2conf = DefaultCompatibleClusterConfig();
                resp2conf.Protocol = Protocol.Resp2;
                ConnectionMultiplexer resp2Conn = ConnectionMultiplexer.Connect(resp2conf);
                (resp2Conn.GetDatabase() as Database)!.SetInfo("RESP2");
                ConfigurationOptions resp3conf = DefaultCompatibleClusterConfig();
                resp3conf.Protocol = Protocol.Resp3;
                ConnectionMultiplexer resp3Conn = ConnectionMultiplexer.Connect(resp3conf);
                (resp3Conn.GetDatabase() as Database)!.SetInfo("RESP3");

                field = [resp2Conn, resp3Conn];
            }
            return field;
        }

        private set;
    } = [];

    public static List<TheoryDataRow<ConnectionMultiplexer, bool>> TestConnections
    {
        get
        {
            if (field.Count == 0)
            {
#pragma warning disable xUnit1046 // Avoid using TheoryDataRow arguments that are not serializable
                field = [
                    .. TestStandaloneConnections.Select(d => new TheoryDataRow<ConnectionMultiplexer, bool>(d.Data, false)),
                    .. TestClusterConnections.Select(d => new TheoryDataRow<ConnectionMultiplexer, bool>(d.Data, true))
                ];
#pragma warning restore xUnit1046 // Avoid using TheoryDataRow arguments that are not serializable
            }
            return field;
        }

        private set;
    } = [];

    public static void ResetTestConnections()
    {
        TestConnections.ForEach(test => test.Data.Item1.Dispose());
        TestConnections = [];
        TestClusterConnections = [];
        TestStandaloneConnections = [];
    }
    #endregion

    public TestConfiguration()
    {
        _scriptDir = "";
        Logger.Init(Level.Debug);
        try
        {
            string? projectDir = Directory.GetCurrentDirectory();
            while (!(projectDir == null || Directory.EnumerateDirectories(projectDir).Any(d => Path.GetFileName(d) == "valkey-glide")))
            {
                projectDir = Path.GetDirectoryName(projectDir);
            }

            if (projectDir == null)
            {
                throw new FileNotFoundException("Can't detect the project dir. Are you running tests from the repo root?");
            }

            _scriptDir = Path.Combine(projectDir, "valkey-glide", "utils");

            TLS = Environment.GetEnvironmentVariable("tls") == "true";

            if (Environment.GetEnvironmentVariable("cluster-endpoints") is { } || Environment.GetEnvironmentVariable("standalone-endpoints") is { })
            {
                string? clusterEndpoints = Environment.GetEnvironmentVariable("cluster-endpoints");
                CLUSTER_HOSTS = clusterEndpoints is null ? [] : ParseHostsString(clusterEndpoints);
                string? standaloneEndpoints = Environment.GetEnvironmentVariable("standalone-endpoints");
                STANDALONE_HOSTS = standaloneEndpoints is null ? [] : ParseHostsString(standaloneEndpoints);
                _startedServer = false;
                DEFAULT_TIMEOUT = EXTRA_TIMEOUT = TimeSpan.FromSeconds(5000);
            }
            else
            {
                _startedServer = true;
                // Stop all if weren't stopped on previous test run
                StopServer(false);

                // Delete dirs if stop failed due to https://github.com/valkey-io/valkey-glide/issues/849
                // Not using `Directory.Exists` before deleting, because another process may delete the dir while IT is running.
                string clusterLogsDir = Path.Combine(_scriptDir, "clusters");
                try
                {
                    Directory.Delete(clusterLogsDir, true);
                }
                catch (DirectoryNotFoundException) { }

                // Start cluster
                CLUSTER_HOSTS = StartServer(true, TLS);
                // Start standalone
                STANDALONE_HOSTS = StartServer(false, TLS);
            }
            // Get server version
            SERVER_VERSION = GetServerVersion();
        }
        catch (Exception e)
        {
            TestConsoleWriteLine($"Test suite setup failed: {e}\n{e.StackTrace}");
            Environment.Exit(1);
        }

        TestConsoleWriteLine($"Cluster hosts = {string.Join(", ", CLUSTER_HOSTS)}");
        TestConsoleWriteLine($"Standalone hosts = {string.Join(", ", STANDALONE_HOSTS)}");
        TestConsoleWriteLine($"Server version = {SERVER_VERSION}");
        TestConsoleWriteLine($"TLS = {TLS}");
    }

    ~TestConfiguration() => Dispose();

    public void Dispose()
    {
        ResetTestClients();
        ResetTestConnections();
        if (_startedServer)
        {
            // Stop all
            StopServer(true);
        }
    }

    private readonly string _scriptDir;
    private readonly bool _startedServer;

    private static void TestConsoleWriteLine(string message) =>
        TestContext.Current.SendDiagnosticMessage(message);

    internal List<(string host, ushort port)> StartServer(bool cluster, bool tls = false, string? name = null)
    {
        string cmd = $"start {(cluster ? "--cluster-mode" : "")} {(tls ? " --tls" : "")} {(name != null ? " --prefix " + name : "")}";
        return ParseHostsFromOutput(RunClusterManager(cmd, false));
    }

    /// <summary>
    /// Stop <b>all</b> instances on the given <paramref name="name"/>.
    /// </summary>
    internal void StopServer(bool keepLogs, string? name = null)
    {
        string cmd = $"stop --prefix {name ?? "cluster"} {(keepLogs ? "--keep-folder" : "")}";
        _ = RunClusterManager(cmd, true);
    }

    private string RunClusterManager(string cmd, bool ignoreExitCode)
    {
        ProcessStartInfo info = new()
        {
            WorkingDirectory = _scriptDir,
            FileName = "python3",
            Arguments = "cluster_manager.py " + cmd,
            UseShellExecute = false,
            RedirectStandardOutput = true,
            RedirectStandardError = true,
        };
        Process? script = Process.Start(info);
        script?.WaitForExit();
        string? error = script?.StandardError.ReadToEnd();
        string? output = script?.StandardOutput.ReadToEnd();
        int? exit_code = script?.ExitCode;

        TestConsoleWriteLine($"cluster_manager.py stdout\n====\n{output}\n====\ncluster_manager.py stderr\n====\n{error}\n====\n");

        return !ignoreExitCode && exit_code != 0
            ? throw new ApplicationException($"cluster_manager.py script failed: exit code {exit_code}.")
            : output ?? "";
    }

    private static List<(string host, ushort port)> ParseHostsFromOutput(string output)
    {
        List<(string host, ushort port)> hosts = [];
        foreach (string line in output.Split("\n"))
        {
            if (!line.StartsWith("CLUSTER_NODES="))
            {
                continue;
            }

            string[] addresses = line.Split("=")[1].Split(",");
            foreach (string address in addresses)
            {
                string[] parts = address.Split(":");
                hosts.Add((parts[0], ushort.Parse(parts[1])));
            }
        }
        return hosts;
    }

    private static Version GetServerVersion()
    {
        Exception? err = null;
        if (STANDALONE_HOSTS.Count > 0)
        {
            GlideClient client = DefaultStandaloneClientWithExtraTimeout();
            try
            {
                return TryGetVersion(client);
            }
            catch (Exception e)
            {
                err = e;
            }
        }
        if (CLUSTER_HOSTS.Count > 0)
        {
            GlideClusterClient client = DefaultClusterClientWithExtraTimeout();
            try
            {
                return TryGetVersion(client);
            }
            catch (Exception e)
            {
                if (err is not null)
                {
                    TestConsoleWriteLine(err.ToString());
                }
                TestConsoleWriteLine(e.ToString());
                throw;
            }
        }
        throw new Exception("No servers are given");
    }

    private static Version TryGetVersion(BaseClient client)
    {
        string info = client.GetType() == typeof(GlideClient)
            ? ((GlideClient)client).Info().GetAwaiter().GetResult()
            : ((GlideClusterClient)client).Info(Route.Random).GetAwaiter().GetResult().SingleValue;
        string[] lines = info.Split();
        string line = lines.FirstOrDefault(l => l.Contains("valkey_version")) ?? lines.First(l => l.Contains("redis_version"));
        return new(line.Split(':')[1]);
    }

    private static List<(string host, ushort port)> ParseHostsString(string @string)
        => [.. @string.Split(',').Select(s => s.Split(':')).Select(s => (host: s[0], port: ushort.Parse(s[1])))];
}<|MERGE_RESOLUTION|>--- conflicted
+++ resolved
@@ -17,7 +17,6 @@
     public static Version SERVER_VERSION { get; internal set; } = new();
     public static bool TLS { get; internal set; } = false;
     private static TimeSpan DEFAULT_TIMEOUT = TimeSpan.FromMilliseconds(250);
-    private static TimeSpan EXTRA_TIMEOUT = TimeSpan.FromSeconds(1);
 
     public static StandaloneClientConfigurationBuilder DefaultClientConfig() =>
         new StandaloneClientConfigurationBuilder()
@@ -33,25 +32,6 @@
             .WithConnectionTimeout(DEFAULT_TIMEOUT)
             .WithTls(TLS);
 
-<<<<<<< HEAD
-    public static GlideClient DefaultStandaloneClientWithExtraTimeout()
-        => GlideClient.CreateClient(
-                DefaultClientConfig()
-                .WithRequestTimeout(EXTRA_TIMEOUT)
-                .Build())
-            .GetAwaiter()
-            .GetResult();
-
-    public static GlideClusterClient DefaultClusterClientWithExtraTimeout()
-        => GlideClusterClient.CreateClient(
-                DefaultClusterClientConfig()
-                .WithRequestTimeout(EXTRA_TIMEOUT)
-                .Build())
-            .GetAwaiter()
-            .GetResult();
-
-=======
->>>>>>> da3b91a8
     public static GlideClient DefaultStandaloneClient()
         => GlideClient.CreateClient(DefaultClientConfig().Build()).GetAwaiter().GetResult();
 
@@ -80,20 +60,12 @@
             {
                 GlideClient resp2client = GlideClient.CreateClient(
                     DefaultClientConfig()
-<<<<<<< HEAD
-                    .WithRequestTimeout(EXTRA_TIMEOUT)
-=======
->>>>>>> da3b91a8
                     .WithProtocolVersion(ConnectionConfiguration.Protocol.RESP2)
                     .Build()
                 ).GetAwaiter().GetResult();
                 resp2client.SetInfo("RESP2");
                 GlideClient resp3client = GlideClient.CreateClient(
                     DefaultClientConfig()
-<<<<<<< HEAD
-                    .WithRequestTimeout(EXTRA_TIMEOUT)
-=======
->>>>>>> da3b91a8
                     .WithProtocolVersion(ConnectionConfiguration.Protocol.RESP3)
                     .Build()
                 ).GetAwaiter().GetResult();
@@ -114,20 +86,12 @@
             {
                 GlideClusterClient resp2client = GlideClusterClient.CreateClient(
                     DefaultClusterClientConfig()
-<<<<<<< HEAD
-                    .WithRequestTimeout(EXTRA_TIMEOUT)
-=======
->>>>>>> da3b91a8
                     .WithProtocolVersion(ConnectionConfiguration.Protocol.RESP2)
                     .Build()
                 ).GetAwaiter().GetResult();
                 resp2client.SetInfo("RESP2");
                 GlideClusterClient resp3client = GlideClusterClient.CreateClient(
                     DefaultClusterClientConfig()
-<<<<<<< HEAD
-                    .WithRequestTimeout(EXTRA_TIMEOUT)
-=======
->>>>>>> da3b91a8
                     .WithProtocolVersion(ConnectionConfiguration.Protocol.RESP3)
                     .Build()
                 ).GetAwaiter().GetResult();
@@ -157,10 +121,7 @@
         ConfigurationOptions config = new();
         config.EndPoints.Add(STANDALONE_HOSTS[0].host, STANDALONE_HOSTS[0].port);
         config.Ssl = TLS;
-<<<<<<< HEAD
         config.ResponseTimeout = (int)DEFAULT_TIMEOUT.TotalMilliseconds;
-=======
->>>>>>> da3b91a8
         return config;
     }
 
@@ -169,10 +130,7 @@
         ConfigurationOptions config = new();
         config.EndPoints.Add(CLUSTER_HOSTS[0].host, CLUSTER_HOSTS[0].port);
         config.Ssl = TLS;
-<<<<<<< HEAD
         config.ResponseTimeout = (int)DEFAULT_TIMEOUT.TotalMilliseconds;
-=======
->>>>>>> da3b91a8
         return config;
     }
 
@@ -284,7 +242,7 @@
                 string? standaloneEndpoints = Environment.GetEnvironmentVariable("standalone-endpoints");
                 STANDALONE_HOSTS = standaloneEndpoints is null ? [] : ParseHostsString(standaloneEndpoints);
                 _startedServer = false;
-                DEFAULT_TIMEOUT = EXTRA_TIMEOUT = TimeSpan.FromSeconds(5000);
+                DEFAULT_TIMEOUT = TimeSpan.FromSeconds(5000);
             }
             else
             {
@@ -404,7 +362,7 @@
         Exception? err = null;
         if (STANDALONE_HOSTS.Count > 0)
         {
-            GlideClient client = DefaultStandaloneClientWithExtraTimeout();
+            GlideClient client = DefaultStandaloneClient();
             try
             {
                 return TryGetVersion(client);
@@ -416,7 +374,7 @@
         }
         if (CLUSTER_HOSTS.Count > 0)
         {
-            GlideClusterClient client = DefaultClusterClientWithExtraTimeout();
+            GlideClusterClient client = DefaultClusterClient();
             try
             {
                 return TryGetVersion(client);
