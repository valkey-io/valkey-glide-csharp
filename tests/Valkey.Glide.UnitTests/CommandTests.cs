--- conflicted
+++ resolved
@@ -284,7 +284,6 @@
             () => Assert.Equal(new string[] { "HRANDFIELD", "key", "3" }, Request.HashRandomFieldsAsync("key", 3).GetArgs()),
             () => Assert.Equal(new string[] { "HRANDFIELD", "key", "3", "WITHVALUES" }, Request.HashRandomFieldsWithValuesAsync("key", 3).GetArgs()),
 
-<<<<<<< HEAD
             // Geospatial Commands
             () => Assert.Equal(["GEOADD", "key", "13.361389000000001", "38.115555999999998", "Palermo"], Request.GeoAddAsync("key", new GeoEntry(13.361389, 38.115556, "Palermo")).GetArgs()),
             () => Assert.Equal(["GEOADD", "key", "13.361389000000001", "38.115555999999998", "Palermo", "15.087268999999999", "37.502668999999997", "Catania"], Request.GeoAddAsync("key", new GeoEntry[] { new GeoEntry(13.361389, 38.115556, "Palermo"), new GeoEntry(15.087269, 37.502669, "Catania") }).GetArgs()),
@@ -304,7 +303,6 @@
             () => Assert.Equal(["GEOSEARCH", "key", "FROMMEMBER", "Palermo", "BYBOX", "300", "400", "km"], Request.GeoSearchAsync("key", "Palermo", new GeoSearchBox(400, 300, GeoUnit.Kilometers)).GetArgs()),
             () => Assert.Equal(["GEOSEARCHSTORE", "dest", "key", "FROMMEMBER", "Palermo", "BYRADIUS", "100", "km"], Request.GeoSearchAndStoreAsync("key", "dest", "Palermo", new GeoSearchCircle(100, GeoUnit.Kilometers), -1, true, null, false).GetArgs()),
             () => Assert.Equal(["GEOSEARCHSTORE", "dest", "key", "FROMLONLAT", "13.361389000000001", "38.115555999999998", "BYRADIUS", "200", "m", "STOREDIST"], Request.GeoSearchAndStoreAsync("key", "dest", new GeoPosition(13.361389, 38.115556), new GeoSearchCircle(200, GeoUnit.Meters), -1, true, null, true).GetArgs())
-=======
             // HyperLogLog Commands
             () => Assert.Equal(["PFADD", "key", "element"], Request.HyperLogLogAddAsync("key", "element").GetArgs()),
             () => Assert.Equal(["PFADD", "key", "element1", "element2", "element3"], Request.HyperLogLogAddAsync("key", ["element1", "element2", "element3"]).GetArgs()),
@@ -312,7 +310,6 @@
             () => Assert.Equal(["PFCOUNT", "key1", "key2", "key3"], Request.HyperLogLogLengthAsync(["key1", "key2", "key3"]).GetArgs()),
             () => Assert.Equal(["PFMERGE", "dest", "src1", "src2"], Request.HyperLogLogMergeAsync("dest", "src1", "src2").GetArgs()),
             () => Assert.Equal(["PFMERGE", "dest", "src1", "src2", "src3"], Request.HyperLogLogMergeAsync("dest", ["src1", "src2", "src3"]).GetArgs())
->>>>>>> 17a9817c
         );
     }
 
