// Copyright Valkey GLIDE Project Contributors - SPDX Identifier: Apache-2.0

using Valkey.Glide.Commands.Options;
using Valkey.Glide.Internals;



namespace Valkey.Glide.UnitTests;

public class CommandTests
{
    [Fact]
    public void ValidateCommandArgs()
    {
        Assert.Multiple(
            () => Assert.Equal(["get", "a"], Request.CustomCommand(["get", "a"]).GetArgs()),
            () => Assert.Equal(["ping", "pong", "pang"], Request.CustomCommand(["ping", "pong", "pang"]).GetArgs()),
            () => Assert.Equal(["get"], Request.CustomCommand(["get"]).GetArgs()),
            () => Assert.Equal([], Request.CustomCommand([]).GetArgs()),

            // String Commands
            () => Assert.Equal(["SET", "key", "value"], Request.StringSet("key", "value").GetArgs()),
            () => Assert.Equal(["GET", "key"], Request.StringGet("key").GetArgs()),
            () => Assert.Equal(["MGET", "key1", "key2", "key3"], Request.StringGetMultiple(["key1", "key2", "key3"]).GetArgs()),
            () => Assert.Equal(["MSET", "key1", "value1", "key2", "value2"], Request.StringSetMultiple([
                new KeyValuePair<ValkeyKey, ValkeyValue>("key1", "value1"),
                new KeyValuePair<ValkeyKey, ValkeyValue>("key2", "value2")
            ]).GetArgs()),
            () => Assert.Equal(["STRLEN", "key"], Request.StringLength("key").GetArgs()),
            () => Assert.Equal(["GETRANGE", "key", "0", "5"], Request.StringGetRange("key", 0, 5).GetArgs()),
            () => Assert.Equal(["SETRANGE", "key", "10", "value"], Request.StringSetRange("key", 10, "value").GetArgs()),
            () => Assert.Equal(["APPEND", "key", "value"], Request.StringAppend("key", "value").GetArgs()),
            () => Assert.Equal(11L, Request.StringAppend("key", "value").Converter(11L)),
            () => Assert.Equal(["DECR", "key"], Request.StringDecr("key").GetArgs()),
            () => Assert.Equal(["DECRBY", "key", "5"], Request.StringDecrBy("key", 5).GetArgs()),
            () => Assert.Equal(["INCR", "key"], Request.StringIncr("key").GetArgs()),
            () => Assert.Equal(["INCRBY", "key", "5"], Request.StringIncrBy("key", 5).GetArgs()),
            () => Assert.Equal(["INCRBYFLOAT", "key", "0.5"], Request.StringIncrByFloat("key", 0.5).GetArgs()),
            () => Assert.Equal(["MSETNX", "key1", "value1", "key2", "value2"], Request.StringSetMultipleNX([
                new KeyValuePair<ValkeyKey, ValkeyValue>("key1", "value1"),
                new KeyValuePair<ValkeyKey, ValkeyValue>("key2", "value2")
            ]).GetArgs()),
            () => Assert.Equal(["MSETNX"], Request.StringSetMultipleNX([]).GetArgs()),
            () => Assert.Equal(["GETDEL", "key"], Request.StringGetDelete("key").GetArgs()),
            () => Assert.Equal(["GETDEL", "test_key"], Request.StringGetDelete("test_key").GetArgs()),
            () => Assert.Equal(["GETEX", "key", "EX", "60"], Request.StringGetSetExpiry("key", TimeSpan.FromSeconds(60)).GetArgs()),
            () => Assert.Equal(["GETEX", "test_key", "EX", "60"], Request.StringGetSetExpiry("test_key", TimeSpan.FromSeconds(60)).GetArgs()),
            () => Assert.Equal(["GETEX", "key", "PERSIST"], Request.StringGetSetExpiry("key", null).GetArgs()),
            () => Assert.Equal(["GETEX", "test_key", "PERSIST"], Request.StringGetSetExpiry("test_key", null).GetArgs()),
            () => Assert.Equal(["GETEX", "key", "EXAT", "1609459200"], Request.StringGetSetExpiry("key", new DateTime(2021, 1, 1, 0, 0, 0, DateTimeKind.Utc)).GetArgs()),
            () => Assert.Equal(["GETEX", "test_key", "EXAT", "1609459200"], Request.StringGetSetExpiry("test_key", new DateTime(2021, 1, 1, 0, 0, 0, DateTimeKind.Utc)).GetArgs()),
            () => Assert.Equal(["LCS", "key1", "key2"], Request.StringLongestCommonSubsequence("key1", "key2").GetArgs()),
            () => Assert.Equal(["LCS", "key1", "key2", "LEN"], Request.StringLongestCommonSubsequenceLength("key1", "key2").GetArgs()),
            () => Assert.Equal(["LCS", "key1", "key2", "IDX", "MINMATCHLEN", "0", "WITHMATCHLEN"], Request.StringLongestCommonSubsequenceWithMatches("key1", "key2").GetArgs()),
            () => Assert.Equal(["LCS", "key1", "key2", "IDX", "MINMATCHLEN", "5", "WITHMATCHLEN"], Request.StringLongestCommonSubsequenceWithMatches("key1", "key2", 5).GetArgs()),
            () => Assert.Equal(["LCS", "key1", "key2", "IDX", "MINMATCHLEN", "0", "WITHMATCHLEN"], Request.StringLongestCommonSubsequenceWithMatches("key1", "key2", 0).GetArgs()),

            // Info Command Args
            () => Assert.Equal(["INFO"], Request.Info([]).GetArgs()),
            () => Assert.Equal(["INFO", "SERVER"], Request.Info([InfoOptions.Section.SERVER]).GetArgs()),
            () => Assert.Equal(["INFO", "CLIENTS"], Request.Info([InfoOptions.Section.CLIENTS]).GetArgs()),
            () => Assert.Equal(["INFO", "MEMORY"], Request.Info([InfoOptions.Section.MEMORY]).GetArgs()),
            () => Assert.Equal(["INFO", "PERSISTENCE"], Request.Info([InfoOptions.Section.PERSISTENCE]).GetArgs()),
            () => Assert.Equal(["INFO", "STATS"], Request.Info([InfoOptions.Section.STATS]).GetArgs()),
            () => Assert.Equal(["INFO", "REPLICATION"], Request.Info([InfoOptions.Section.REPLICATION]).GetArgs()),
            () => Assert.Equal(["INFO", "CPU"], Request.Info([InfoOptions.Section.CPU]).GetArgs()),
            () => Assert.Equal(["INFO", "COMMANDSTATS"], Request.Info([InfoOptions.Section.COMMANDSTATS]).GetArgs()),
            () => Assert.Equal(["INFO", "LATENCYSTATS"], Request.Info([InfoOptions.Section.LATENCYSTATS]).GetArgs()),
            () => Assert.Equal(["INFO", "SENTINEL"], Request.Info([InfoOptions.Section.SENTINEL]).GetArgs()),
            () => Assert.Equal(["INFO", "CLUSTER"], Request.Info([InfoOptions.Section.CLUSTER]).GetArgs()),
            () => Assert.Equal(["INFO", "MODULES"], Request.Info([InfoOptions.Section.MODULES]).GetArgs()),
            () => Assert.Equal(["INFO", "KEYSPACE"], Request.Info([InfoOptions.Section.KEYSPACE]).GetArgs()),
            () => Assert.Equal(["INFO", "ERRORSTATS"], Request.Info([InfoOptions.Section.ERRORSTATS]).GetArgs()),
            () => Assert.Equal(["INFO", "ALL"], Request.Info([InfoOptions.Section.ALL]).GetArgs()),
            () => Assert.Equal(["INFO", "DEFAULT"], Request.Info([InfoOptions.Section.DEFAULT]).GetArgs()),
            () => Assert.Equal(["INFO", "EVERYTHING"], Request.Info([InfoOptions.Section.EVERYTHING]).GetArgs()),
            () => Assert.Equal(["INFO", "CLIENTS", "CPU"], Request.Info([InfoOptions.Section.CLIENTS, InfoOptions.Section.CPU]).GetArgs()),
            () => Assert.Equal(["INFO", "SERVER", "MEMORY", "STATS"], Request.Info([InfoOptions.Section.SERVER, InfoOptions.Section.MEMORY, InfoOptions.Section.STATS]).GetArgs()),

            // Connection Management Commands - Ping
            () => Assert.Equal(["PING"], Request.Ping().GetArgs()),
            () => Assert.Equal(["PING", "Hello"], Request.Ping("Hello").GetArgs()),
            () => Assert.Equal(["PING", "test message"], Request.Ping("test message").GetArgs()),
            () => Assert.Equal(["PING", ""], Request.Ping("").GetArgs()),
            () => Assert.Equal(["PING", "PONG"], Request.Ping("PONG").GetArgs()),
            () => Assert.Equal(["ECHO", "message"], Request.Echo("message").GetArgs()),
            () => Assert.Equal(["SELECT", "0"], Request.Select(0).GetArgs()),
            () => Assert.Equal(["SELECT", "1"], Request.Select(1).GetArgs()),
            () => Assert.Equal(["SELECT", "15"], Request.Select(15).GetArgs()),
            () => Assert.Equal(["SELECT", "-1"], Request.Select(-1).GetArgs()),

            // Server Management Commands
            () => Assert.Equal(["CLIENTGETNAME"], Request.ClientGetName().GetArgs()),
            () => Assert.Equal(["CLIENTID"], Request.ClientId().GetArgs()),

            // Set Commands
            () => Assert.Equal(["SADD", "key", "member"], Request.SetAddAsync("key", "member").GetArgs()),
            () => Assert.Equal(["SADD", "key", "member1", "member2"], Request.SetAddAsync("key", ["member1", "member2"]).GetArgs()),
            () => Assert.Equal(["SREM", "key", "member"], Request.SetRemoveAsync("key", "member").GetArgs()),
            () => Assert.Equal(["SREM", "key", "member1", "member2"], Request.SetRemoveAsync("key", ["member1", "member2"]).GetArgs()),
            () => Assert.Equal(["SMEMBERS", "key"], Request.SetMembersAsync("key").GetArgs()),
            () => Assert.Equal(["SCARD", "key"], Request.SetLengthAsync("key").GetArgs()),
            () => Assert.Equal(["SINTERCARD", "2", "key1", "key2"], Request.SetIntersectionLengthAsync(["key1", "key2"]).GetArgs()),
            () => Assert.Equal(["SINTERCARD", "2", "key1", "key2", "LIMIT", "10"], Request.SetIntersectionLengthAsync(["key1", "key2"], 10).GetArgs()),
            () => Assert.Equal(["SPOP", "key"], Request.SetPopAsync("key").GetArgs()),
            () => Assert.Equal(["SPOP", "key", "3"], Request.SetPopAsync("key", 3).GetArgs()),
            () => Assert.Equal(["SUNION", "key1", "key2"], Request.SetUnionAsync(["key1", "key2"]).GetArgs()),
            () => Assert.Equal(["SINTER", "key1", "key2"], Request.SetIntersectAsync(["key1", "key2"]).GetArgs()),
            () => Assert.Equal(["SDIFF", "key1", "key2"], Request.SetDifferenceAsync(["key1", "key2"]).GetArgs()),
            () => Assert.Equal(["SUNIONSTORE", "dest", "key1", "key2"], Request.SetUnionStoreAsync("dest", ["key1", "key2"]).GetArgs()),
            () => Assert.Equal(["SINTERSTORE", "dest", "key1", "key2"], Request.SetIntersectStoreAsync("dest", ["key1", "key2"]).GetArgs()),
            () => Assert.Equal(["SDIFFSTORE", "dest", "key1", "key2"], Request.SetDifferenceStoreAsync("dest", ["key1", "key2"]).GetArgs()),
            () => Assert.Equal(["SISMEMBER", "key", "member"], Request.SetContainsAsync("key", "member").GetArgs()),
            () => Assert.Equal(["SISMEMBER", "mykey", "value"], Request.SetContainsAsync("mykey", "value").GetArgs()),
            () => Assert.Equal(["SISMEMBER", "test:set", "test-member"], Request.SetContainsAsync("test:set", "test-member").GetArgs()),
            () => Assert.Equal(["SMISMEMBER", "key", "member1", "member2", "member3"], Request.SetContainsAsync("key", ["member1", "member2", "member3"]).GetArgs()),
            () => Assert.Equal(["SMISMEMBER", "key"], Request.SetContainsAsync("key", []).GetArgs()),
            () => Assert.Equal(["SMISMEMBER", "key", "", " ", "null", "0", "-1"], Request.SetContainsAsync("key", ["", " ", "null", "0", "-1"]).GetArgs()),
            () => Assert.Equal(["SRANDMEMBER", "key"], Request.SetRandomMemberAsync("key").GetArgs()),
            () => Assert.Equal(["SRANDMEMBER", "mykey"], Request.SetRandomMemberAsync("mykey").GetArgs()),
            () => Assert.Equal(["SRANDMEMBER", "test:set"], Request.SetRandomMemberAsync("test:set").GetArgs()),
            () => Assert.Equal(["SRANDMEMBER", "key", "3"], Request.SetRandomMembersAsync("key", 3).GetArgs()),
            () => Assert.Equal(["SRANDMEMBER", "key", "-5"], Request.SetRandomMembersAsync("key", -5).GetArgs()),
            () => Assert.Equal(["SRANDMEMBER", "key", "0"], Request.SetRandomMembersAsync("key", 0).GetArgs()),
            () => Assert.Equal(["SRANDMEMBER", "key", "1"], Request.SetRandomMembersAsync("key", 1).GetArgs()),
            () => Assert.Equal(["SMOVE", "source", "dest", "member"], Request.SetMoveAsync("source", "dest", "member").GetArgs()),
            () => Assert.Equal(["SMOVE", "key1", "key2", "value"], Request.SetMoveAsync("key1", "key2", "value").GetArgs()),
            () => Assert.Equal(["SMOVE", "src:set", "dst:set", "test-member"], Request.SetMoveAsync("src:set", "dst:set", "test-member").GetArgs()),
            () => Assert.Equal(["SSCAN", "key", "0"], Request.SetScanAsync("key", 0).GetArgs()),
            () => Assert.Equal(["SSCAN", "key", "10"], Request.SetScanAsync("key", 10).GetArgs()),
            () => Assert.Equal(["SSCAN", "mykey", "0"], Request.SetScanAsync("mykey", 0).GetArgs()),
            () => Assert.Equal(["SSCAN", "key", "0", "MATCH", "pattern*"], Request.SetScanAsync("key", 0, "pattern*").GetArgs()),
            () => Assert.Equal(["SSCAN", "key", "5", "MATCH", "test*"], Request.SetScanAsync("key", 5, "test*").GetArgs()),
            () => Assert.Equal(["SSCAN", "key", "0", "MATCH", "*suffix"], Request.SetScanAsync("key", 0, "*suffix").GetArgs()),
            () => Assert.Equal(["SSCAN", "key", "0", "COUNT", "10"], Request.SetScanAsync("key", 0, default, 10).GetArgs()),
            () => Assert.Equal(["SSCAN", "key", "5", "COUNT", "20"], Request.SetScanAsync("key", 5, default, 20).GetArgs()),
            () => Assert.Equal(["SSCAN", "key", "0", "COUNT", "1"], Request.SetScanAsync("key", 0, default, 1).GetArgs()),
            () => Assert.Equal(["SSCAN", "key", "0", "MATCH", "pattern*", "COUNT", "10"], Request.SetScanAsync("key", 0, "pattern*", 10).GetArgs()),
            () => Assert.Equal(["SSCAN", "key", "5", "MATCH", "test*", "COUNT", "20"], Request.SetScanAsync("key", 5, "test*", 20).GetArgs()),
            () => Assert.Equal(["SSCAN", "key", "10", "MATCH", "*suffix", "COUNT", "5"], Request.SetScanAsync("key", 10, "*suffix", 5).GetArgs()),
            () => Assert.Equal(["SISMEMBER", "", "member"], Request.SetContainsAsync("", "member").GetArgs()),
            () => Assert.Equal(["SISMEMBER", "key", ""], Request.SetContainsAsync("key", "").GetArgs()),
            () => Assert.Equal(["SMOVE", "", "", ""], Request.SetMoveAsync("", "", "").GetArgs()),
            () => Assert.Equal(["SSCAN", "", "0"], Request.SetScanAsync("", 0).GetArgs()),

            // Generic Commands
            () => Assert.Equal(["DEL", "key"], Request.KeyDeleteAsync("key").GetArgs()),
            () => Assert.Equal(["DEL", "key1", "key2"], Request.KeyDeleteAsync(["key1", "key2"]).GetArgs()),
            () => Assert.Equal(["UNLINK", "key"], Request.KeyUnlinkAsync("key").GetArgs()),
            () => Assert.Equal(["UNLINK", "key1", "key2"], Request.KeyUnlinkAsync(["key1", "key2"]).GetArgs()),
            () => Assert.Equal(["EXISTS", "key"], Request.KeyExistsAsync("key").GetArgs()),
            () => Assert.Equal(["EXISTS", "key1", "key2"], Request.KeyExistsAsync(["key1", "key2"]).GetArgs()),
            () => Assert.Equal(["EXPIRE", "key", "60"], Request.KeyExpireAsync("key", TimeSpan.FromSeconds(60)).GetArgs()),
            () => Assert.Equal(["EXPIRE", "key", "60", "NX"], Request.KeyExpireAsync("key", TimeSpan.FromSeconds(60), ExpireWhen.HasNoExpiry).GetArgs()),
            () => Assert.Equal(["EXPIREAT", "key", "1609459200"], Request.KeyExpireAsync("key", new DateTime(2021, 1, 1, 0, 0, 0, DateTimeKind.Utc)).GetArgs()),
            () => Assert.Equal(["PTTL", "key"], Request.KeyTimeToLiveAsync("key").GetArgs()),
            () => Assert.Equal(["TYPE", "key"], Request.KeyTypeAsync("key").GetArgs()),
            () => Assert.Equal(["RENAME", "oldkey", "newkey"], Request.KeyRenameAsync("oldkey", "newkey").GetArgs()),
            () => Assert.Equal(["RENAMENX", "oldkey", "newkey"], Request.KeyRenameNXAsync("oldkey", "newkey").GetArgs()),
            () => Assert.Equal(["PERSIST", "key"], Request.KeyPersistAsync("key").GetArgs()),
            () => Assert.Equal(["DUMP", "key"], Request.KeyDumpAsync("key").GetArgs()),
            () => Assert.Equal(["RESTORE", "key", "0", "data"], Request.KeyRestoreAsync("key", "data"u8.ToArray()).GetArgs()),
            () => Assert.Equal(["RESTORE", "key", "0", "data", "ABSTTL"], Request.KeyRestoreDateTimeAsync("key", "data"u8.ToArray()).GetArgs()),
            () => Assert.Equal(["RESTORE", "key", "5000", "data"], Request.KeyRestoreAsync("key", "data"u8.ToArray(), TimeSpan.FromSeconds(5)).GetArgs()),
            () => Assert.Equal(["RESTORE", "key", "2303596800000", "data", "ABSTTL"], Request.KeyRestoreDateTimeAsync("key", "data"u8.ToArray(), new DateTime(2042, 12, 31, 0, 0, 0, DateTimeKind.Utc)).GetArgs()),
            () => Assert.Equal(["RESTORE", "key", "0", "data", "REPLACE"], Request.KeyRestoreAsync("key", "data"u8.ToArray(), restoreOptions: new RestoreOptions().Replace()).GetArgs()),
            () => Assert.Equal(["RESTORE", "key", "0", "data", "IDLETIME", "1000"], Request.KeyRestoreAsync("key", "data"u8.ToArray(), restoreOptions: new RestoreOptions().SetIdletime(1000)).GetArgs()),
            () => Assert.Equal(["RESTORE", "key", "0", "data", "FREQ", "5"], Request.KeyRestoreAsync("key", "data"u8.ToArray(), restoreOptions: new RestoreOptions().SetFrequency(5)).GetArgs()),
            () => Assert.Equal(["RESTORE", "key", "0", "data", "REPLACE", "IDLETIME", "2000"], Request.KeyRestoreAsync("key", "data"u8.ToArray(), restoreOptions: new RestoreOptions().Replace().SetIdletime(2000)).GetArgs()),
            () => Assert.Equal(["RESTORE", "key", "0", "data", "REPLACE", "FREQ", "10"], Request.KeyRestoreAsync("key", "data"u8.ToArray(), restoreOptions: new RestoreOptions().Replace().SetFrequency(10)).GetArgs()),
            () => Assert.Equal(["RESTORE", "key", "0", "data", "ABSTTL"], Request.KeyRestoreDateTimeAsync("key", "data"u8.ToArray(), restoreOptions: new RestoreOptions()).GetArgs()),
            () => Assert.Equal(["RESTORE", "key", "0", "data", "ABSTTL", "IDLETIME", "2000"], Request.KeyRestoreDateTimeAsync("key", "data"u8.ToArray(), restoreOptions: new RestoreOptions().SetIdletime(2000)).GetArgs()),
            () => Assert.Equal(["RESTORE", "key", "0", "data", "ABSTTL", "FREQ", "10"], Request.KeyRestoreDateTimeAsync("key", "data"u8.ToArray(), restoreOptions: new RestoreOptions().SetFrequency(10)).GetArgs()),
            () => Assert.Equal(["RESTORE", "key", "0", "data", "ABSTTL", "REPLACE", "IDLETIME", "3000"], Request.KeyRestoreDateTimeAsync("key", "data"u8.ToArray(), restoreOptions: new RestoreOptions().Replace().SetIdletime(3000)).GetArgs()),
            () => Assert.Equal(["RESTORE", "key", "0", "data", "ABSTTL", "REPLACE", "FREQ", "20"], Request.KeyRestoreDateTimeAsync("key", "data"u8.ToArray(), restoreOptions: new RestoreOptions().Replace().SetFrequency(20)).GetArgs()),
            () => Assert.Equal(["RESTORE", "key", "2303596800000", "data", "ABSTTL", "REPLACE"], Request.KeyRestoreDateTimeAsync("key", "data"u8.ToArray(), new DateTime(2042, 12, 31, 0, 0, 0, DateTimeKind.Utc), new RestoreOptions().Replace()).GetArgs()),
            () => Assert.Throws<ArgumentException>(() => Request.KeyRestoreAsync("key", "data"u8.ToArray(), restoreOptions: new RestoreOptions().SetIdletime(1000).SetFrequency(5)).GetArgs()),
            () => Assert.Equal(["TOUCH", "key"], Request.KeyTouchAsync("key").GetArgs()),
            () => Assert.Equal(["TOUCH", "key1", "key2"], Request.KeyTouchAsync(["key1", "key2"]).GetArgs()),
            () => Assert.Equal(["COPY", "src", "dest"], Request.KeyCopyAsync("src", "dest").GetArgs()),
            () => Assert.Equal(["COPY", "src", "dest", "DB", "1", "REPLACE"], Request.KeyCopyAsync("src", "dest", 1, true).GetArgs()),
            () => Assert.Equal(["PEXPIRETIME", "key"], Request.KeyExpireTimeAsync("key").GetArgs()),
            () => Assert.Equal(["OBJECT", "ENCODING", "key"], Request.KeyEncodingAsync("key").GetArgs()),
            () => Assert.Equal(["OBJECT", "FREQ", "key"], Request.KeyFrequencyAsync("key").GetArgs()),
            () => Assert.Equal(["OBJECT", "IDLETIME", "key"], Request.KeyIdleTimeAsync("key").GetArgs()),
            () => Assert.Equal(["OBJECT", "REFCOUNT", "key"], Request.KeyRefCountAsync("key").GetArgs()),
            () => Assert.Equal(["RANDOMKEY"], Request.KeyRandomAsync().GetArgs()),
            () => Assert.Equal(["MOVE", "key", "1"], Request.KeyMoveAsync("key", 1).GetArgs()),

            // SCAN Commands
            () => Assert.Equal(["SCAN", "0"], Request.ScanAsync("0").GetArgs()),
            () => Assert.Equal(["SCAN", "10"], Request.ScanAsync("10").GetArgs()),
            () => Assert.Equal(["SCAN", "0", "MATCH", "pattern*"], Request.ScanAsync("0", new ScanOptions { MatchPattern = "pattern*" }).GetArgs()),
            () => Assert.Equal(["SCAN", "5", "MATCH", "test*"], Request.ScanAsync("5", new ScanOptions { MatchPattern = "test*" }).GetArgs()),
            () => Assert.Equal(["SCAN", "0", "COUNT", "10"], Request.ScanAsync("0", new ScanOptions { Count = 10 }).GetArgs()),
            () => Assert.Equal(["SCAN", "5", "COUNT", "20"], Request.ScanAsync("5", new ScanOptions { Count = 20 }).GetArgs()),
            () => Assert.Equal(["SCAN", "0", "TYPE", "string"], Request.ScanAsync("0", new ScanOptions { Type = ValkeyType.String }).GetArgs()),
            () => Assert.Equal(["SCAN", "5", "TYPE", "list"], Request.ScanAsync("5", new ScanOptions { Type = ValkeyType.List }).GetArgs()),
            () => Assert.Equal(["SCAN", "0", "TYPE", "set"], Request.ScanAsync("0", new ScanOptions { Type = ValkeyType.Set }).GetArgs()),
            () => Assert.Equal(["SCAN", "0", "TYPE", "zset"], Request.ScanAsync("0", new ScanOptions { Type = ValkeyType.SortedSet }).GetArgs()),
            () => Assert.Equal(["SCAN", "0", "TYPE", "hash"], Request.ScanAsync("0", new ScanOptions { Type = ValkeyType.Hash }).GetArgs()),
            () => Assert.Equal(["SCAN", "0", "TYPE", "stream"], Request.ScanAsync("0", new ScanOptions { Type = ValkeyType.Stream }).GetArgs()),
            () => Assert.Equal(["SCAN", "10", "MATCH", "key*", "COUNT", "20", "TYPE", "string"], Request.ScanAsync("10", new ScanOptions { MatchPattern = "key*", Count = 20, Type = ValkeyType.String }).GetArgs()),

            // WAIT Commands
            () => Assert.Equal(["WAIT", "1", "1000"], Request.WaitAsync(1, 1000).GetArgs()),
            () => Assert.Equal(["WAIT", "0", "0"], Request.WaitAsync(0, 0).GetArgs()),
            () => Assert.Equal(["WAIT", "3", "5000"], Request.WaitAsync(3, 5000).GetArgs()),

            // List Commands
            () => Assert.Equal(["LPOP", "a"], Request.ListLeftPopAsync("a").GetArgs()),
            () => Assert.Equal(["LPOP", "a", "3"], Request.ListLeftPopAsync("a", 3).GetArgs()),
            () => Assert.Equal(["LPUSH", "a", "value"], Request.ListLeftPushAsync("a", "value").GetArgs()),
            () => Assert.Equal(["LPUSH", "a", "one", "two"], Request.ListLeftPushAsync("a", ["one", "two"]).GetArgs()),
            () => Assert.Equal(["RPOP", "a"], Request.ListRightPopAsync("a").GetArgs()),
            () => Assert.Equal(["RPOP", "a", "2"], Request.ListRightPopAsync("a", 2).GetArgs()),
            () => Assert.Equal(["RPUSH", "a", "value"], Request.ListRightPushAsync("a", "value").GetArgs()),
            () => Assert.Equal(["RPUSH", "a", "one", "two"], Request.ListRightPushAsync("a", ["one", "two"]).GetArgs()),
            () => Assert.Equal(["LLEN", "a"], Request.ListLengthAsync("a").GetArgs()),
            () => Assert.Equal(["LREM", "a", "0", "value"], Request.ListRemoveAsync("a", "value", 0).GetArgs()),
            () => Assert.Equal(["LREM", "a", "2", "value"], Request.ListRemoveAsync("a", "value", 2).GetArgs()),
            () => Assert.Equal(["LREM", "a", "-1", "value"], Request.ListRemoveAsync("a", "value", -1).GetArgs()),
            () => Assert.Equal(["LTRIM", "a", "0", "10"], Request.ListTrimAsync("a", 0, 10).GetArgs()),
            () => Assert.Equal(["LTRIM", "a", "1", "-1"], Request.ListTrimAsync("a", 1, -1).GetArgs()),
            () => Assert.Equal(["LRANGE", "a", "0", "-1"], Request.ListRangeAsync("a", 0, -1).GetArgs()),
            () => Assert.Equal(["LRANGE", "a", "1", "5"], Request.ListRangeAsync("a", 1, 5).GetArgs()),
            () => Assert.Equal(["BLPOP", "key1", "key2", "5"], Request.ListBlockingLeftPopAsync(["key1", "key2"], TimeSpan.FromSeconds(5)).GetArgs()),
            () => Assert.Equal(["BLPOP", "key", "0"], Request.ListBlockingLeftPopAsync(["key"], TimeSpan.Zero).GetArgs()),
            () => Assert.Equal(["BLPOP", "a", "b", "c", "10"], Request.ListBlockingLeftPopAsync(["a", "b", "c"], TimeSpan.FromSeconds(10)).GetArgs()),
            () => Assert.Equal(["BLPOP", "single", "0.5"], Request.ListBlockingLeftPopAsync(["single"], TimeSpan.FromMilliseconds(500)).GetArgs()),
            () => Assert.Equal(["BRPOP", "key1", "key2", "10"], Request.ListBlockingRightPopAsync(["key1", "key2"], TimeSpan.FromSeconds(10)).GetArgs()),
            () => Assert.Equal(["BRPOP", "key", "0"], Request.ListBlockingRightPopAsync(["key"], TimeSpan.Zero).GetArgs()),
            () => Assert.Equal(["BRPOP", "x", "y", "z", "0.5"], Request.ListBlockingRightPopAsync(["x", "y", "z"], TimeSpan.FromMilliseconds(500)).GetArgs()),
            () => Assert.Equal(["BRPOP", "test", "1.5"], Request.ListBlockingRightPopAsync(["test"], TimeSpan.FromSeconds(1.5)).GetArgs()),
            () => Assert.Equal(["BLMOVE", "source", "dest", "LEFT", "RIGHT", "3"], Request.ListBlockingMoveAsync("source", "dest", ListSide.Left, ListSide.Right, TimeSpan.FromSeconds(3)).GetArgs()),
            () => Assert.Equal(["BLMOVE", "src", "dst", "RIGHT", "LEFT", "0"], Request.ListBlockingMoveAsync("src", "dst", ListSide.Right, ListSide.Left, TimeSpan.Zero).GetArgs()),
            () => Assert.Equal(["BLMOVE", "a", "b", "LEFT", "LEFT", "2.5"], Request.ListBlockingMoveAsync("a", "b", ListSide.Left, ListSide.Left, TimeSpan.FromSeconds(2.5)).GetArgs()),
            () => Assert.Equal(["BLMOVE", "list1", "list2", "RIGHT", "RIGHT", "1"], Request.ListBlockingMoveAsync("list1", "list2", ListSide.Right, ListSide.Right, TimeSpan.FromSeconds(1)).GetArgs()),
            () => Assert.Equal(["BLMPOP", "2", "2", "key1", "key2", "LEFT"], Request.ListBlockingPopAsync(["key1", "key2"], ListSide.Left, TimeSpan.FromSeconds(2)).GetArgs()),
            () => Assert.Equal(["BLMPOP", "0", "1", "key", "RIGHT"], Request.ListBlockingPopAsync(["key"], ListSide.Right, TimeSpan.Zero).GetArgs()),
            () => Assert.Equal(["BLMPOP", "1.5", "3", "a", "b", "c", "LEFT"], Request.ListBlockingPopAsync(["a", "b", "c"], ListSide.Left, TimeSpan.FromSeconds(1.5)).GetArgs()),
            () => Assert.Equal(["BLMPOP", "0.25", "1", "single", "RIGHT"], Request.ListBlockingPopAsync(["single"], ListSide.Right, TimeSpan.FromMilliseconds(250)).GetArgs()),
            () => Assert.Equal(["BLMPOP", "5", "2", "key1", "key2", "LEFT", "COUNT", "3"], Request.ListBlockingPopAsync(["key1", "key2"], ListSide.Left, 3, TimeSpan.FromSeconds(5)).GetArgs()),
            () => Assert.Equal(["BLMPOP", "0", "1", "key", "RIGHT", "COUNT", "10"], Request.ListBlockingPopAsync(["key"], ListSide.Right, 10, TimeSpan.Zero).GetArgs()),
            () => Assert.Equal(["BLMPOP", "2.5", "4", "w", "x", "y", "z", "LEFT", "COUNT", "1"], Request.ListBlockingPopAsync(["w", "x", "y", "z"], ListSide.Left, 1, TimeSpan.FromSeconds(2.5)).GetArgs()),
            () => Assert.Equal(["BLMPOP", "1", "1", "test", "RIGHT", "COUNT", "5"], Request.ListBlockingPopAsync(["test"], ListSide.Right, 5, TimeSpan.FromSeconds(1)).GetArgs()),
            () => Assert.Equal(["LMPOP", "2", "key1", "key2", "LEFT", "COUNT", "3"], Request.ListLeftPopAsync(["key1", "key2"], 3).GetArgs()),
            () => Assert.Equal(["LMPOP", "2", "key1", "key2", "RIGHT", "COUNT", "3"], Request.ListRightPopAsync(["key1", "key2"], 3).GetArgs()),
            () => Assert.Equal(["LPUSHX", "a", "value"], Request.ListLeftPushAsync("a", "value", When.Exists).GetArgs()),
            () => Assert.Equal(["LPUSHX", "a", "one", "two"], Request.ListLeftPushAsync("a", ["one", "two"], When.Exists).GetArgs()),
            () => Assert.Equal(["RPUSHX", "a", "value"], Request.ListRightPushAsync("a", "value", When.Exists).GetArgs()),
            () => Assert.Equal(["RPUSHX", "a", "one", "two"], Request.ListRightPushAsync("a", ["one", "two"], When.Exists).GetArgs()),
            () => Assert.Equal(["LINDEX", "a", "0"], Request.ListGetByIndexAsync("a", 0).GetArgs()),
            () => Assert.Equal(["LINDEX", "a", "-1"], Request.ListGetByIndexAsync("a", -1).GetArgs()),
            () => Assert.Equal(["LINSERT", "a", "BEFORE", "pivot", "value"], Request.ListInsertBeforeAsync("a", "pivot", "value").GetArgs()),
            () => Assert.Equal(["LINSERT", "a", "AFTER", "pivot", "value"], Request.ListInsertAfterAsync("a", "pivot", "value").GetArgs()),
            () => Assert.Equal(["LMOVE", "src", "dest", "LEFT", "RIGHT"], Request.ListMoveAsync("src", "dest", ListSide.Left, ListSide.Right).GetArgs()),
            () => Assert.Equal(["LMOVE", "src", "dest", "RIGHT", "LEFT"], Request.ListMoveAsync("src", "dest", ListSide.Right, ListSide.Left).GetArgs()),
            () => Assert.Equal(["LPOS", "a", "element"], Request.ListPositionAsync("a", "element").GetArgs()),
            () => Assert.Equal(["LPOS", "a", "element", "RANK", "2"], Request.ListPositionAsync("a", "element", 2).GetArgs()),
            () => Assert.Equal(["LPOS", "a", "element", "MAXLEN", "100"], Request.ListPositionAsync("a", "element", 1, 100).GetArgs()),
            () => Assert.Equal(["LPOS", "a", "element", "COUNT", "5"], Request.ListPositionsAsync("a", "element", 5).GetArgs()),
            () => Assert.Equal(["LPOS", "a", "element", "COUNT", "5", "RANK", "2"], Request.ListPositionsAsync("a", "element", 5, 2).GetArgs()),
            () => Assert.Equal(["LPOS", "a", "element", "COUNT", "5", "MAXLEN", "50"], Request.ListPositionsAsync("a", "element", 5, 1, 50).GetArgs()),
            () => Assert.Equal(["LSET", "a", "0", "value"], Request.ListSetByIndexAsync("a", 0, "value").GetArgs()),
            () => Assert.Equal(["LSET", "a", "-1", "value"], Request.ListSetByIndexAsync("a", -1, "value").GetArgs()),

            // Hash Commands
            () => Assert.Equal(new string[] { "HGET", "key", "field" }, Request.HashGetAsync("key", "field").GetArgs()),
            () => Assert.Equal(["HMGET", "key", "field1", "field2"], Request.HashGetAsync("key", ["field1", "field2"]).GetArgs()),
            () => Assert.Equal(new string[] { "HGETALL", "key" }, Request.HashGetAllAsync("key").GetArgs()),
            () => Assert.Equal(["HMSET", "key", "field1", "value1", "field2", "value2"], Request.HashSetAsync("key", [new HashEntry("field1", "value1"), new HashEntry("field2", "value2")]).GetArgs()),
            () => Assert.Equal(["HMSET", "key", "field", "value"], Request.HashSetAsync("key", [new HashEntry("field", "value")]).GetArgs()),
            () => Assert.Equal(new string[] { "HDEL", "key", "field" }, Request.HashDeleteAsync("key", "field").GetArgs()),
            () => Assert.Equal(["HDEL", "key", "field1", "field2"], Request.HashDeleteAsync("key", ["field1", "field2"]).GetArgs()),
            () => Assert.Equal(new string[] { "HEXISTS", "key", "field" }, Request.HashExistsAsync("key", "field").GetArgs()),
            () => Assert.Equal(new string[] { "HINCRBY", "key", "field", "5" }, Request.HashIncrementAsync("key", "field", 5L).GetArgs()),
            () => Assert.Equal(new string[] { "HINCRBY", "key", "field", "1" }, Request.HashIncrementAsync("key", "field", 1L).GetArgs()),
            () => Assert.Equal(new string[] { "HINCRBYFLOAT", "key", "field", "2.5" }, Request.HashIncrementAsync("key", "field", 2.5).GetArgs()),
            () => Assert.Equal(new string[] { "HKEYS", "key" }, Request.HashKeysAsync("key").GetArgs()),
            () => Assert.Equal(new string[] { "HLEN", "key" }, Request.HashLengthAsync("key").GetArgs()),
            () => Assert.Equal(new string[] { "HSCAN", "key", "0" }, Request.HashScanAsync<HashEntry>("key", 0, ValkeyValue.Null, 0).GetArgs()),
            () => Assert.Equal(new string[] { "HSCAN", "key", "0", "MATCH", "pattern*", "COUNT", "10" }, Request.HashScanAsync<HashEntry>("key", 0, "pattern*", 10).GetArgs()),
            () => Assert.Equal(new string[] { "HSCAN", "key", "0" }, Request.HashScanAsync<ValkeyValue>("key", 0, ValkeyValue.Null, 0, false).GetArgs()),
            () => Assert.Equal(new string[] { "HSCAN", "key", "0", "MATCH", "pattern*", "COUNT", "10" }, Request.HashScanAsync<ValkeyValue>("key", 0, "pattern*", 10, false).GetArgs()),
            () => Assert.Equal(new string[] { "HSTRLEN", "key", "field" }, Request.HashStringLengthAsync("key", "field").GetArgs()),
            () => Assert.Equal(new string[] { "HVALS", "key" }, Request.HashValuesAsync("key").GetArgs()),
            () => Assert.Equal(new string[] { "HRANDFIELD", "key" }, Request.HashRandomFieldAsync("key").GetArgs()),
            () => Assert.Equal(new string[] { "HRANDFIELD", "key", "3" }, Request.HashRandomFieldsAsync("key", 3).GetArgs()),
            () => Assert.Equal(new string[] { "HRANDFIELD", "key", "3", "WITHVALUES" }, Request.HashRandomFieldsWithValuesAsync("key", 3).GetArgs()),

            // Geospatial Commands
            () => Assert.Equal(["GEOADD", "key", "13.361389000000001", "38.115555999999998", "Palermo"], Request.GeoAddAsync("key", new GeoEntry(13.361389, 38.115556, "Palermo")).GetArgs()),
            () => Assert.Equal(["GEOADD", "key", "13.361389000000001", "38.115555999999998", "Palermo", "15.087268999999999", "37.502668999999997", "Catania"], Request.GeoAddAsync("key", [new GeoEntry(13.361389, 38.115556, "Palermo"), new GeoEntry(15.087269, 37.502669, "Catania")]).GetArgs()),
            () => Assert.Equal(["GEOADD", "key", "NX", "13.361389000000001", "38.115555999999998", "Palermo"], Request.GeoAddAsync("key", new GeoEntry(13.361389, 38.115556, "Palermo"), new GeoAddOptions(ConditionalChange.ONLY_IF_DOES_NOT_EXIST)).GetArgs()),
            () => Assert.Equal(["GEOADD", "key", "XX", "13.361389000000001", "38.115555999999998", "Palermo"], Request.GeoAddAsync("key", new GeoEntry(13.361389, 38.115556, "Palermo"), new GeoAddOptions(ConditionalChange.ONLY_IF_EXISTS)).GetArgs()),
            () => Assert.Equal(["GEOADD", "key", "CH", "13.361389000000001", "38.115555999999998", "Palermo"], Request.GeoAddAsync("key", new GeoEntry(13.361389, 38.115556, "Palermo"), new GeoAddOptions(true)).GetArgs()),
            () => Assert.Equal(["GEODIST", "key", "Palermo", "Catania", "m"], Request.GeoDistanceAsync("key", "Palermo", "Catania", GeoUnit.Meters).GetArgs()),
            () => Assert.Equal(["GEODIST", "key", "Palermo", "Catania", "km"], Request.GeoDistanceAsync("key", "Palermo", "Catania", GeoUnit.Kilometers).GetArgs()),
            () => Assert.Equal(["GEODIST", "key", "Palermo", "Catania", "mi"], Request.GeoDistanceAsync("key", "Palermo", "Catania", GeoUnit.Miles).GetArgs()),
            () => Assert.Equal(["GEODIST", "key", "Palermo", "Catania", "ft"], Request.GeoDistanceAsync("key", "Palermo", "Catania", GeoUnit.Feet).GetArgs()),
            () => Assert.Equal(["GEOHASH", "key", "Palermo"], Request.GeoHashAsync("key", "Palermo").GetArgs()),
            () => Assert.Equal(["GEOHASH", "key", "Palermo", "Catania"], Request.GeoHashAsync("key", ["Palermo", "Catania"]).GetArgs()),
            () => Assert.Equal(["GEOPOS", "key", "Palermo"], Request.GeoPositionAsync("key", "Palermo").GetArgs()),
            () => Assert.Equal(["GEOPOS", "key", "Palermo", "Catania"], Request.GeoPositionAsync("key", ["Palermo", "Catania"]).GetArgs()),
            () => Assert.Equal(["GEOSEARCH", "key", "FROMMEMBER", "Palermo", "BYRADIUS", "100", "km"], Request.GeoSearchAsync("key", "Palermo", new GeoSearchCircle(100, GeoUnit.Kilometers)).GetArgs()),
            () => Assert.Equal(["GEOSEARCH", "key", "FROMLONLAT", "13.361389000000001", "38.115555999999998", "BYRADIUS", "200", "m"], Request.GeoSearchAsync("key", new GeoPosition(13.361389, 38.115556), new GeoSearchCircle(200, GeoUnit.Meters)).GetArgs()),
            () => Assert.Equal(["GEOSEARCH", "key", "FROMMEMBER", "Palermo", "BYBOX", "300", "400", "km"], Request.GeoSearchAsync("key", "Palermo", new GeoSearchBox(400, 300, GeoUnit.Kilometers)).GetArgs()),
            () => Assert.Equal(["GEOSEARCHSTORE", "dest", "key", "FROMMEMBER", "Palermo", "BYRADIUS", "100", "km"], Request.GeoSearchAndStoreAsync("key", "dest", "Palermo", new GeoSearchCircle(100, GeoUnit.Kilometers), -1, true, null, false).GetArgs()),
            () => Assert.Equal(["GEOSEARCHSTORE", "dest", "key", "FROMLONLAT", "13.361389000000001", "38.115555999999998", "BYRADIUS", "200", "m", "STOREDIST"], Request.GeoSearchAndStoreAsync("key", "dest", new GeoPosition(13.361389, 38.115556), new GeoSearchCircle(200, GeoUnit.Meters), -1, true, null, true).GetArgs()),

            // HyperLogLog Commands
            () => Assert.Equal(["PFADD", "key", "element"], Request.HyperLogLogAddAsync("key", "element").GetArgs()),
            () => Assert.Equal(["PFADD", "key", "element1", "element2", "element3"], Request.HyperLogLogAddAsync("key", ["element1", "element2", "element3"]).GetArgs()),
            () => Assert.Equal(["PFCOUNT", "key"], Request.HyperLogLogLengthAsync("key").GetArgs()),
            () => Assert.Equal(["PFCOUNT", "key1", "key2", "key3"], Request.HyperLogLogLengthAsync(["key1", "key2", "key3"]).GetArgs()),
            () => Assert.Equal(["PFMERGE", "dest", "src1", "src2"], Request.HyperLogLogMergeAsync("dest", "src1", "src2").GetArgs()),
            () => Assert.Equal(["PFMERGE", "dest", "src1", "src2", "src3"], Request.HyperLogLogMergeAsync("dest", ["src1", "src2", "src3"]).GetArgs()),

            // Bitmap Commands
            () => Assert.Equal(["GETBIT", "key", "0"], Request.GetBitAsync("key", 0).GetArgs()),
            () => Assert.Equal(["GETBIT", "key", "100"], Request.GetBitAsync("key", 100).GetArgs()),
            () => Assert.Equal(["SETBIT", "key", "0", "1"], Request.SetBitAsync("key", 0, true).GetArgs()),
            () => Assert.Equal(["SETBIT", "key", "5", "0"], Request.SetBitAsync("key", 5, false).GetArgs()),
            () => Assert.Equal(["BITCOUNT", "key", "0", "-1"], Request.BitCountAsync("key", 0, -1, StringIndexType.Byte).GetArgs()),
            () => Assert.Equal(["BITCOUNT", "key", "1", "5", "BIT"], Request.BitCountAsync("key", 1, 5, StringIndexType.Bit).GetArgs()),
            () => Assert.Equal(["BITPOS", "key", "1", "0", "-1"], Request.BitPositionAsync("key", true, 0, -1, StringIndexType.Byte).GetArgs()),
            () => Assert.Equal(["BITPOS", "key", "0", "2", "10", "BIT"], Request.BitPositionAsync("key", false, 2, 10, StringIndexType.Bit).GetArgs()),
            () => Assert.Equal(["BITOP", "AND", "dest", "key1", "key2"], Request.BitOperationAsync(Bitwise.And, "dest", "key1", "key2").GetArgs()),
            () => Assert.Equal(["BITOP", "OR", "dest", "key1", "key2", "key3"], Request.BitOperationAsync(Bitwise.Or, "dest", ["key1", "key2", "key3"]).GetArgs()),
            () => Assert.Equal(["BITOP", "XOR", "dest", "key1", "key2"], Request.BitOperationAsync(Bitwise.Xor, "dest", ["key1", "key2"]).GetArgs()),
            () => Assert.Equal(["BITOP", "NOT", "dest", "key1"], Request.BitOperationAsync(Bitwise.Not, "dest", ["key1"]).GetArgs()),
            () => Assert.Equal(["BITFIELD", "key", "GET", "u8", "0"], Request.BitFieldAsync("key", [new BitFieldOptions.BitFieldGet(BitFieldOptions.Encoding.Unsigned(8), new BitFieldOptions.BitOffset(0))]).GetArgs()),
            () => Assert.Equal(["BITFIELD", "key", "SET", "i16", "#1", "100"], Request.BitFieldAsync("key", [new BitFieldOptions.BitFieldSet(BitFieldOptions.Encoding.Signed(16), new BitFieldOptions.BitOffsetMultiplier(1), 100)]).GetArgs()),
            () => Assert.Equal(["BITFIELD", "key", "INCRBY", "u32", "8", "5"], Request.BitFieldAsync("key", [new BitFieldOptions.BitFieldIncrBy(BitFieldOptions.Encoding.Unsigned(32), new BitFieldOptions.BitOffset(8), 5)]).GetArgs()),
            () => Assert.Equal(["BITFIELD", "key", "OVERFLOW", "WRAP", "SET", "u8", "0", "255"], Request.BitFieldAsync("key", [new BitFieldOptions.BitFieldOverflow(BitFieldOptions.OverflowType.Wrap), new BitFieldOptions.BitFieldSet(BitFieldOptions.Encoding.Unsigned(8), new BitFieldOptions.BitOffset(0), 255)]).GetArgs()),
            () => Assert.Equal(["BITFIELDREADONLY", "key", "GET", "u8", "0", "GET", "i4", "8"], Request.BitFieldReadOnlyAsync("key", [new BitFieldOptions.BitFieldGet(BitFieldOptions.Encoding.Unsigned(8), new BitFieldOptions.BitOffset(0)), new BitFieldOptions.BitFieldGet(BitFieldOptions.Encoding.Signed(4), new BitFieldOptions.BitOffset(8))]).GetArgs()),

            // Hash Field Expire Commands (Valkey 9.0+)
            () => Assert.Equal(["HGETEX", "key", "EX", "60", "FIELDS", "2", "field1", "field2"], Request.HashGetExAsync("key", ["field1", "field2"], new HashGetExOptions().SetExpiry(HGetExExpiry.Seconds(60))).GetArgs()),
            () => Assert.Equal(["HGETEX", "key", "PX", "5000", "FIELDS", "1", "field1"], Request.HashGetExAsync("key", ["field1"], new HashGetExOptions().SetExpiry(HGetExExpiry.Milliseconds(5000))).GetArgs()),
            () => Assert.Equal(["HGETEX", "key", "EXAT", "1609459200", "FIELDS", "1", "field1"], Request.HashGetExAsync("key", ["field1"], new HashGetExOptions().SetExpiry(HGetExExpiry.UnixSeconds(1609459200))).GetArgs()),
            () => Assert.Equal(["HGETEX", "key", "PXAT", "1609459200000", "FIELDS", "1", "field1"], Request.HashGetExAsync("key", ["field1"], new HashGetExOptions().SetExpiry(HGetExExpiry.UnixMilliseconds(1609459200000))).GetArgs()),
            () => Assert.Equal(["HGETEX", "key", "PERSIST", "FIELDS", "1", "field1"], Request.HashGetExAsync("key", ["field1"], new HashGetExOptions().SetExpiry(HGetExExpiry.Persist())).GetArgs()),
            () => Assert.Equal(["HSETEX", "key", "EX", "60", "FIELDS", "2", "field1", "value1", "field2", "value2"], Request.HashSetExAsync("key", new Dictionary<ValkeyValue, ValkeyValue> { { "field1", "value1" }, { "field2", "value2" } }, new HashSetExOptions().SetExpiry(ExpirySet.Seconds(60))).GetArgs()),
            () => Assert.Equal(["HSETEX", "key", "PX", "5000", "FIELDS", "1", "field1", "value1"], Request.HashSetExAsync("key", new Dictionary<ValkeyValue, ValkeyValue> { { "field1", "value1" } }, new HashSetExOptions().SetExpiry(ExpirySet.Milliseconds(5000))).GetArgs()),
            () => Assert.Equal(["HSETEX", "key", "EXAT", "60", "FIELDS", "2", "field1", "value1", "field2", "value2"], Request.HashSetExAsync("key", new Dictionary<ValkeyValue, ValkeyValue> { { "field1", "value1" }, { "field2", "value2" } }, new HashSetExOptions().SetExpiry(ExpirySet.UnixSeconds(60))).GetArgs()),
            () => Assert.Equal(["HSETEX", "key", "PXAT", "5000", "FIELDS", "1", "field1", "value1"], Request.HashSetExAsync("key", new Dictionary<ValkeyValue, ValkeyValue> { { "field1", "value1" } }, new HashSetExOptions().SetExpiry(ExpirySet.UnixMilliseconds(5000))).GetArgs()),
            () => Assert.Equal(["HSETEX", "key", "KEEPTTL", "FIELDS", "1", "field1", "value1"], Request.HashSetExAsync("key", new Dictionary<ValkeyValue, ValkeyValue> { { "field1", "value1" } }, new HashSetExOptions().SetExpiry(ExpirySet.KeepExisting())).GetArgs()),
            () => Assert.Equal(["HSETEX", "key", "FNX", "FIELDS", "1", "field1", "value1"], Request.HashSetExAsync("key", new Dictionary<ValkeyValue, ValkeyValue> { { "field1", "value1" } }, new HashSetExOptions().SetOnlyIfNoneExist()).GetArgs()),
            () => Assert.Equal(["HSETEX", "key", "FXX", "FIELDS", "1", "field1", "value1"], Request.HashSetExAsync("key", new Dictionary<ValkeyValue, ValkeyValue> { { "field1", "value1" } }, new HashSetExOptions().SetOnlyIfAllExist()).GetArgs()),
            () => Assert.Equal(["HPERSIST", "key", "FIELDS", "2", "field1", "field2"], Request.HashPersistAsync("key", ["field1", "field2"]).GetArgs()),
            () => Assert.Equal(["HEXPIRE", "key", "60", "FIELDS", "2", "field1", "field2"], Request.HashExpireAsync("key", 60, ["field1", "field2"], new HashFieldExpirationConditionOptions()).GetArgs()),
            () => Assert.Equal(["HEXPIRE", "key", "60", "NX", "FIELDS", "2", "field1", "field2"], Request.HashExpireAsync("key", 60, ["field1", "field2"], new HashFieldExpirationConditionOptions().SetCondition(ExpireOptions.HasNoExpiry)).GetArgs()),
            () => Assert.Equal(["HEXPIRE", "key", "60", "XX", "FIELDS", "2", "field1", "field2"], Request.HashExpireAsync("key", 60, ["field1", "field2"], new HashFieldExpirationConditionOptions().SetCondition(ExpireOptions.HasExistingExpiry)).GetArgs()),
            () => Assert.Equal(["HEXPIRE", "key", "60", "GT", "FIELDS", "2", "field1", "field2"], Request.HashExpireAsync("key", 60, ["field1", "field2"], new HashFieldExpirationConditionOptions().SetCondition(ExpireOptions.NewExpiryGreaterThanCurrent)).GetArgs()),
            () => Assert.Equal(["HEXPIRE", "key", "60", "LT", "FIELDS", "2", "field1", "field2"], Request.HashExpireAsync("key", 60, ["field1", "field2"], new HashFieldExpirationConditionOptions().SetCondition(ExpireOptions.NewExpiryLessThanCurrent)).GetArgs()),
            () => Assert.Equal(["HPEXPIRE", "key", "5000", "FIELDS", "2", "field1", "field2"], Request.HashPExpireAsync("key", 5000, ["field1", "field2"], new HashFieldExpirationConditionOptions()).GetArgs()),
            () => Assert.Equal(["HPEXPIRE", "key", "5000", "NX", "FIELDS", "2", "field1", "field2"], Request.HashPExpireAsync("key", 5000, ["field1", "field2"], new HashFieldExpirationConditionOptions().SetCondition(ExpireOptions.HasNoExpiry)).GetArgs()),
            () => Assert.Equal(["HEXPIREAT", "key", "1609459200", "FIELDS", "2", "field1", "field2"], Request.HashExpireAtAsync("key", 1609459200, ["field1", "field2"], new HashFieldExpirationConditionOptions()).GetArgs()),
            () => Assert.Equal(["HEXPIREAT", "key", "1609459200", "NX", "FIELDS", "2", "field1", "field2"], Request.HashExpireAtAsync("key", 1609459200, ["field1", "field2"], new HashFieldExpirationConditionOptions().SetCondition(ExpireOptions.HasNoExpiry)).GetArgs()),
            () => Assert.Equal(["HPEXPIREAT", "key", "1609459200000", "FIELDS", "2", "field1", "field2"], Request.HashPExpireAtAsync("key", 1609459200000, ["field1", "field2"], new HashFieldExpirationConditionOptions()).GetArgs()),
            () => Assert.Equal(["HPEXPIREAT", "key", "1609459200000", "NX", "FIELDS", "2", "field1", "field2"], Request.HashPExpireAtAsync("key", 1609459200000, ["field1", "field2"], new HashFieldExpirationConditionOptions().SetCondition(ExpireOptions.HasNoExpiry)).GetArgs()),
            () => Assert.Equal(["HEXPIRETIME", "key", "FIELDS", "2", "field1", "field2"], Request.HashExpireTimeAsync("key", ["field1", "field2"]).GetArgs()),
            () => Assert.Equal(["HPEXPIRETIME", "key", "FIELDS", "2", "field1", "field2"], Request.HashPExpireTimeAsync("key", ["field1", "field2"]).GetArgs()),
            () => Assert.Equal(["HTTL", "key", "FIELDS", "2", "field1", "field2"], Request.HashTtlAsync("key", ["field1", "field2"]).GetArgs()),
            () => Assert.Equal(["HPTTL", "key", "FIELDS", "2", "field1", "field2"], Request.HashPTtlAsync("key", ["field1", "field2"]).GetArgs())
        );
    }

    [Fact]
    public void ValidateCommandConverters()
    {
        Assert.Multiple(
            () => Assert.Equal(1, Request.CustomCommand([]).Converter(1)),
            () => Assert.Equal(.1, Request.CustomCommand([]).Converter(.1)),
            () => Assert.Null(Request.CustomCommand([]).Converter(null)),

            // String Commands
            () => Assert.True(Request.StringSet("key", "value").Converter("OK")),
            () => Assert.Equal<GlideString>("value", Request.StringGet("key").Converter("value")),
            () => Assert.Equal(ValkeyValue.Null, Request.StringGet("key").Converter(null!)),
            () => Assert.Equal(5L, Request.StringLength("key").Converter(5L)),
            () => Assert.Equal(0L, Request.StringLength("key").Converter(0L)),
            () => Assert.Equal(new ValkeyValue("hello"), Request.StringGetRange("key", 0, 4).Converter("hello")),
            () => Assert.Equal(new ValkeyValue(""), Request.StringGetRange("key", 0, 4).Converter("")),
            () => Assert.Equal(ValkeyValue.Null, Request.StringGetRange("key", 0, 4).Converter(null!)),
            () => Assert.Equal((ValkeyValue)10L, Request.StringSetRange("key", 5, "world").Converter(10L)),
            () => Assert.Equal(11L, Request.StringAppend("key", "value").Converter(11L)),
            () => Assert.Equal(9L, Request.StringDecr("key").Converter(9L)),
            () => Assert.Equal(5L, Request.StringDecrBy("key", 5).Converter(5L)),
            () => Assert.Equal(11L, Request.StringIncr("key").Converter(11L)),
            () => Assert.Equal(15L, Request.StringIncrBy("key", 5).Converter(15L)),
            () => Assert.Equal(10.5, Request.StringIncrByFloat("key", 0.5).Converter(10.5)),
            () => Assert.True(Request.StringSetMultiple([
                new KeyValuePair<ValkeyKey, ValkeyValue>("key1", "value1"),
                new KeyValuePair<ValkeyKey, ValkeyValue>("key2", "value2")
            ]).Converter("OK")),
            () => Assert.False(Request.StringSetMultiple([
                new KeyValuePair<ValkeyKey, ValkeyValue>("key1", "value1"),
                new KeyValuePair<ValkeyKey, ValkeyValue>("key2", "value2")
            ]).Converter("ERROR")),
            () => Assert.True(Request.StringSetMultipleNX([new KeyValuePair<ValkeyKey, ValkeyValue>("key1", "value1")]).Converter(true)),
            () => Assert.False(Request.StringSetMultipleNX([new KeyValuePair<ValkeyKey, ValkeyValue>("key1", "value1")]).Converter(false)),
            () => Assert.Equal("test_value", Request.StringGetDelete("test_key").Converter(new GlideString("test_value")).ToString()),
            () => Assert.True(Request.StringGetDelete("test_key").Converter(null!).IsNull),
            () => Assert.Equal("test_value", Request.StringGetSetExpiry("test_key", TimeSpan.FromSeconds(60)).Converter(new GlideString("test_value")).ToString()),
            () => Assert.True(Request.StringGetSetExpiry("test_key", TimeSpan.FromSeconds(60)).Converter(null!).IsNull),

            // Server Management Commands
            () => Assert.Equal(["CONFIGGET", "*"], Request.ConfigGetAsync("*").GetArgs()),
            () => Assert.Equal(["CONFIGGET", "maxmemory"], Request.ConfigGetAsync("maxmemory").GetArgs()),
            () => Assert.Equal(["CONFIGGET", "*"], Request.ConfigGetAsync().GetArgs()),
            () => Assert.Equal(["CONFIGRESETSTAT"], Request.ConfigResetStatisticsAsync().GetArgs()),
            () => Assert.Equal(["CONFIGREWRITE"], Request.ConfigRewriteAsync().GetArgs()),
            () => Assert.Equal(["CONFIGSET", "maxmemory", "100mb"], Request.ConfigSetAsync("maxmemory", "100mb").GetArgs()),
            () => Assert.Equal(["CONFIGSET", "timeout", "300"], Request.ConfigSetAsync("timeout", "300").GetArgs()),
            () => Assert.Equal(["DBSIZE"], Request.DatabaseSizeAsync().GetArgs()),
            () => Assert.Equal(["DBSIZE"], Request.DatabaseSizeAsync().GetArgs()),
            () => Assert.Equal(["FLUSHALL"], Request.FlushAllDatabasesAsync().GetArgs()),
            () => Assert.Equal(["FLUSHDB"], Request.FlushDatabaseAsync().GetArgs()),
            () => Assert.Equal(["FLUSHDB"], Request.FlushDatabaseAsync().GetArgs()),
            () => Assert.Equal(["LASTSAVE"], Request.LastSaveAsync().GetArgs()),
            () => Assert.Equal(["TIME"], Request.TimeAsync().GetArgs()),
            () => Assert.Equal(["LOLWUT"], Request.LolwutAsync().GetArgs()),

            // Server Management Command Converters
            () => Assert.Equal([new("maxmemory", "100mb")], Request.ConfigGetAsync("maxmemory").Converter(new object[] { (gs)"maxmemory", "100mb" })),
            () => Assert.Equal([], Request.ConfigGetAsync("nonexistent").Converter(Array.Empty<object>())),
            () => Assert.Equal(100L, Request.DatabaseSizeAsync().Converter(100L)),
            () => Assert.Equal(0L, Request.DatabaseSizeAsync().Converter(0L)),
            () => Assert.Equal(DateTime.UnixEpoch.AddSeconds(1609459200), Request.LastSaveAsync().Converter(1609459200L)),
            () => Assert.Equal(DateTime.UnixEpoch.AddSeconds(1609459200).AddTicks(123456 * 10), Request.TimeAsync().Converter(["1609459200", "123456"])),
            () => Assert.Equal("Valkey 7.0.0", Request.LolwutAsync().Converter("Valkey 7.0.0")),
            () => Assert.Equal("test_value", Request.StringGetSetExpiry("test_key", new DateTime(2021, 1, 1, 0, 0, 0, DateTimeKind.Utc)).Converter(new GlideString("test_value")).ToString()),
            () => Assert.Equal("common", Request.StringLongestCommonSubsequence("key1", "key2").Converter(new GlideString("common"))!.ToString()),
            () => Assert.Equal(5L, Request.StringLongestCommonSubsequenceLength("key1", "key2").Converter(5L)),

            // Info Command Converters
            () => Assert.Equal("info", Request.Info([]).Converter("info")),
            () => Assert.Equal("server info", Request.Info([InfoOptions.Section.SERVER]).Converter("server info")),
            () => Assert.Equal("clients info", Request.Info([InfoOptions.Section.CLIENTS]).Converter("clients info")),
            () => Assert.Equal("memory info", Request.Info([InfoOptions.Section.MEMORY]).Converter("memory info")),
            () => Assert.Equal("persistence info", Request.Info([InfoOptions.Section.PERSISTENCE]).Converter("persistence info")),
            () => Assert.Equal("stats info", Request.Info([InfoOptions.Section.STATS]).Converter("stats info")),
            () => Assert.Equal("replication info", Request.Info([InfoOptions.Section.REPLICATION]).Converter("replication info")),
            () => Assert.Equal("cpu info", Request.Info([InfoOptions.Section.CPU]).Converter("cpu info")),
            () => Assert.Equal("commandstats info", Request.Info([InfoOptions.Section.COMMANDSTATS]).Converter("commandstats info")),
            () => Assert.Equal("latencystats info", Request.Info([InfoOptions.Section.LATENCYSTATS]).Converter("latencystats info")),
            () => Assert.Equal("sentinel info", Request.Info([InfoOptions.Section.SENTINEL]).Converter("sentinel info")),
            () => Assert.Equal("cluster info", Request.Info([InfoOptions.Section.CLUSTER]).Converter("cluster info")),
            () => Assert.Equal("modules info", Request.Info([InfoOptions.Section.MODULES]).Converter("modules info")),
            () => Assert.Equal("keyspace info", Request.Info([InfoOptions.Section.KEYSPACE]).Converter("keyspace info")),
            () => Assert.Equal("errorstats info", Request.Info([InfoOptions.Section.ERRORSTATS]).Converter("errorstats info")),
            () => Assert.Equal("all info", Request.Info([InfoOptions.Section.ALL]).Converter("all info")),
            () => Assert.Equal("default info", Request.Info([InfoOptions.Section.DEFAULT]).Converter("default info")),
            () => Assert.Equal("everything info", Request.Info([InfoOptions.Section.EVERYTHING]).Converter("everything info")),

            // Ping Command Converters
            () => Assert.IsType<TimeSpan>(Request.Ping().Converter("PONG")),
            () => Assert.IsType<TimeSpan>(Request.Ping("Hello").Converter("Hello")),
            () => Assert.True(Request.Ping().Converter("PONG") > TimeSpan.Zero),
            () => Assert.True(Request.Ping("test").Converter("test") >= TimeSpan.Zero),
            () => Assert.Equal<ValkeyValue>("message", Request.Echo("message").Converter("message")),

            () => Assert.Equal(ValkeyValue.Null, Request.ClientGetName().Converter(null!)),
            () => Assert.Equal("test-connection", Request.ClientGetName().Converter(new GlideString("test-connection"))),
            () => Assert.Equal(12345L, Request.ClientId().Converter(12345L)),
            () => Assert.Equal("OK", Request.Select(0).Converter("OK")),

            () => Assert.True(Request.SetAddAsync("key", "member").Converter(1L)),
            () => Assert.False(Request.SetAddAsync("key", "member").Converter(0L)),
            () => Assert.True(Request.SetRemoveAsync("key", "member").Converter(1L)),
            () => Assert.False(Request.SetRemoveAsync("key", "member").Converter(0L)),

            () => Assert.Equal(2L, Request.SetAddAsync("key", ["member1", "member2"]).Converter(2L)),
            () => Assert.Equal(1L, Request.SetRemoveAsync("key", ["member1", "member2"]).Converter(1L)),
            () => Assert.Equal(5L, Request.SetLengthAsync("key").Converter(5L)),
            () => Assert.Equal(3L, Request.SetIntersectionLengthAsync(["key1", "key2"]).Converter(3L)),
            () => Assert.Equal(4L, Request.SetUnionStoreAsync("dest", ["key1", "key2"]).Converter(4L)),
            () => Assert.Equal(2L, Request.SetIntersectStoreAsync("dest", ["key1", "key2"]).Converter(2L)),
            () => Assert.Equal(1L, Request.SetDifferenceStoreAsync("dest", ["key1", "key2"]).Converter(1L)),

            () => Assert.Equal<ValkeyValue>("member", Request.SetPopAsync("key").Converter("member")),
            () => Assert.Null(Request.SetPopAsync("key").Converter(null!)),

            // Generic Commands Converters
            () => Assert.True(Request.KeyDeleteAsync("key").Converter(1L)),
            () => Assert.False(Request.KeyDeleteAsync("key").Converter(0L)),
            () => Assert.Equal(2L, Request.KeyDeleteAsync(["key1", "key2"]).Converter(2L)),
            () => Assert.True(Request.KeyUnlinkAsync("key").Converter(1L)),
            () => Assert.False(Request.KeyUnlinkAsync("key").Converter(0L)),
            () => Assert.Equal(3L, Request.KeyUnlinkAsync(["key1", "key2", "key3"]).Converter(3L)),
            () => Assert.True(Request.KeyExistsAsync("key").Converter(1L)),
            () => Assert.False(Request.KeyExistsAsync("key").Converter(0L)),
            () => Assert.Equal(2L, Request.KeyExistsAsync(["key1", "key2"]).Converter(2L)),
            () => Assert.True(Request.KeyExpireAsync("key", TimeSpan.FromSeconds(60)).Converter(true)),
            () => Assert.False(Request.KeyExpireAsync("key", TimeSpan.FromSeconds(60)).Converter(false)),
            () => Assert.Equal(TimeSpan.FromMilliseconds(30), Request.KeyTimeToLiveAsync("key").Converter(30L)),
            () => Assert.Null(Request.KeyTimeToLiveAsync("key").Converter(-1L)),
            () => Assert.Null(Request.KeyTimeToLiveAsync("key").Converter(-2L)),
            () => Assert.Equal(ValkeyType.String, Request.KeyTypeAsync("key").Converter("string")),
            () => Assert.Equal(ValkeyType.List, Request.KeyTypeAsync("key").Converter("list")),
            () => Assert.Equal(ValkeyType.Set, Request.KeyTypeAsync("key").Converter("set")),
            () => Assert.Equal(ValkeyType.Hash, Request.KeyTypeAsync("key").Converter("hash")),
            () => Assert.Equal(ValkeyType.Stream, Request.KeyTypeAsync("key").Converter("stream")),
            () => Assert.Equal(ValkeyType.None, Request.KeyTypeAsync("key").Converter("none")),
            () => Assert.True(Request.KeyRenameAsync("oldkey", "newkey").Converter("OK")),
            () => Assert.True(Request.KeyRenameNXAsync("oldkey", "newkey").Converter(true)),
            () => Assert.False(Request.KeyRenameNXAsync("oldkey", "newkey").Converter(false)),
            () => Assert.True(Request.KeyPersistAsync("key").Converter(true)),
            () => Assert.False(Request.KeyPersistAsync("key").Converter(false)),
            () => Assert.NotNull(Request.KeyDumpAsync("key").Converter("dumpdata")),
            () => Assert.Null(Request.KeyDumpAsync("key").Converter(null!)),
            () => Assert.Equal("OK", Request.KeyRestoreAsync("key", []).Converter("OK")),
            () => Assert.Equal("OK", Request.KeyRestoreDateTimeAsync("key", []).Converter("OK")),
            () => Assert.True(Request.KeyTouchAsync("key").Converter(1L)),
            () => Assert.False(Request.KeyTouchAsync("key").Converter(0L)),
            () => Assert.Equal(2L, Request.KeyTouchAsync(["key1", "key2"]).Converter(2L)),
            () => Assert.True(Request.KeyCopyAsync("src", "dest").Converter(true)),
            () => Assert.False(Request.KeyCopyAsync("src", "dest").Converter(false)),
            () => Assert.Equal(new DateTime(2021, 1, 1, 0, 0, 0, DateTimeKind.Utc), Request.KeyExpireTimeAsync("key").Converter(1609459200000L)),
            () => Assert.Null(Request.KeyExpireTimeAsync("key").Converter(-1L)),
            () => Assert.Null(Request.KeyExpireTimeAsync("key").Converter(-2L)),
            () => Assert.Equal("embstr", Request.KeyEncodingAsync("key").Converter(new GlideString("embstr"))),
            () => Assert.Null(Request.KeyEncodingAsync("key").Converter(null!)),
            () => Assert.Equal(5L, Request.KeyFrequencyAsync("key").Converter(5L)),
            () => Assert.Null(Request.KeyFrequencyAsync("key").Converter(-1L)),
            () => Assert.Equal(10L, Request.KeyIdleTimeAsync("key").Converter(10L)),
            () => Assert.Null(Request.KeyIdleTimeAsync("key").Converter(-1L)),
            () => Assert.Equal(3L, Request.KeyRefCountAsync("key").Converter(3L)),
            () => Assert.Null(Request.KeyRefCountAsync("key").Converter(-1L)),
            () => Assert.Equal("randomkey", Request.KeyRandomAsync().Converter(new GlideString("randomkey"))),
            () => Assert.Null(Request.KeyRandomAsync().Converter(null!)),
            () => Assert.True(Request.KeyMoveAsync("key", 1).Converter(true)),
            () => Assert.False(Request.KeyMoveAsync("key", 1).Converter(false)),

            // SCAN Commands Converters
            () =>
            {
                var result = Request.ScanAsync("0").Converter(["0", new object[] { (gs)"key1", (gs)"key2" }]);
                Assert.Equal("0", result.Item1);
                Assert.Equal([new ValkeyKey("key1"), new ValkeyKey("key2")], result.Item2);
            },
            () =>
            {
                var result = Request.ScanAsync("10").Converter(["5", new object[] { (gs)"test" }]);
                Assert.Equal("5", result.Item1);
                Assert.Equal([new ValkeyKey("test")], result.Item2);
            },
            () =>
            {
                var result = Request.ScanAsync("0").Converter(["0", Array.Empty<object>()]);
                Assert.Equal("0", result.Item1);
                Assert.Empty(result.Item2);
            },

            // WAIT Commands Converters
            () => Assert.Equal(2L, Request.WaitAsync(1, 1000).Converter(2L)),
            () => Assert.Equal(0L, Request.WaitAsync(0, 0).Converter(0L)),
            () => Assert.Equal(1L, Request.WaitAsync(3, 5000).Converter(1L)),

            () => Assert.Equal("one", Request.ListLeftPopAsync("a").Converter("one")),
            () => Assert.Equal(["one", "two"], Request.ListLeftPopAsync("a", 2).Converter([(gs)"one", (gs)"two"])!),
            () => Assert.Null(Request.ListLeftPopAsync("a", 2).Converter(null!)),
            () => Assert.Equal(ValkeyValue.Null, Request.ListLeftPopAsync("a").Converter(null!)),
            () => Assert.Equal(1L, Request.ListLeftPushAsync("a", "value").Converter(1L)),
            () => Assert.Equal(2L, Request.ListLeftPushAsync("a", ["one", "two"]).Converter(2L)),
            () => Assert.Equal("three", Request.ListRightPopAsync("a").Converter("three")),
            () => Assert.Equal(ValkeyValue.Null, Request.ListRightPopAsync("a").Converter(null!)),
            () => Assert.Equal(["three", "four"], Request.ListRightPopAsync("a", 2).Converter([(gs)"three", (gs)"four"])!),
            () => Assert.Null(Request.ListRightPopAsync("a", 2).Converter(null!)),
            () => Assert.Equal(2L, Request.ListRightPushAsync("a", "value").Converter(2L)),
            () => Assert.Equal(3L, Request.ListRightPushAsync("a", ["three", "four"]).Converter(3L)),
            () => Assert.Equal(5L, Request.ListLengthAsync("a").Converter(5L)),
            () => Assert.Equal(0L, Request.ListLengthAsync("nonexistent").Converter(0L)),
            () => Assert.Equal(2L, Request.ListRemoveAsync("a", "value", 0).Converter(2L)),
            () => Assert.Equal(1L, Request.ListRemoveAsync("a", "value", 1).Converter(1L)),
            () => Assert.Equal(0L, Request.ListRemoveAsync("a", "nonexistent", 0).Converter(0L)),
            () => Assert.Equal("OK", Request.ListTrimAsync("a", 0, 10).Converter("OK")),
            () => Assert.Equal(["one", "two", "three"], Request.ListRangeAsync("a", 0, -1).Converter([(gs)"one", (gs)"two", (gs)"three"])),
            () => Assert.IsType<ValkeyValue[]>(Request.ListRangeAsync("a", 0, -1).Converter([(gs)"one", (gs)"two", (gs)"three"])),
            () => Assert.Equal([], Request.ListRangeAsync("nonexistent", 0, -1).Converter([])),

            // Hash Commands
            () => Assert.Equal<GlideString>("value", Request.HashGetAsync("key", "field").Converter("value")),
            () => Assert.Equal(ValkeyValue.Null, Request.HashGetAsync("key", "field").Converter(null!)),
            () => Assert.Equal("OK", Request.HashSetAsync("key", [new HashEntry("field", "value")]).Converter("OK")),
            () => Assert.True(Request.HashDeleteAsync("key", "field").Converter(1L)),
            () => Assert.False(Request.HashDeleteAsync("key", "field").Converter(0L)),
            () => Assert.Equal(2L, Request.HashDeleteAsync("key", ["field1", "field2"]).Converter(2L)),
            () => Assert.True(Request.HashExistsAsync("key", "field").Converter(true)),
            () => Assert.False(Request.HashExistsAsync("key", "field").Converter(false)),
            () => Assert.Equal(15L, Request.HashIncrementAsync("key", "field", 5L).Converter(15L)),
            () => Assert.Equal(10L, Request.HashIncrementAsync("key", "field", 1L).Converter(10L)),
            () => Assert.Equal(12.5, Request.HashIncrementAsync("key", "field", 2.5).Converter(12.5)),
            () => Assert.Equal(["field1", "field2"], Request.HashKeysAsync("key").Converter([(gs)"field1", (gs)"field2"])),
            () => Assert.Equal([], Request.HashKeysAsync("nonexistent").Converter([])),
            () => Assert.Equal(5L, Request.HashLengthAsync("key").Converter(5L)),
            () => Assert.Equal(10L, Request.HashStringLengthAsync("key", "field").Converter(10L)),

            // Hash Field Expire Commands converters (Valkey 9.0+)
            () => Assert.Equal(new ValkeyValue[] { "value1", "value2" }, Request.HashGetExAsync("key", ["field1", "field2"], new HashGetExOptions()).Converter([(gs)"value1", (gs)"value2"])),
            () => Assert.Null(Request.HashGetExAsync("key", ["field1"], new HashGetExOptions()).Converter(null!)),
            () => Assert.Equal(1L, Request.HashSetExAsync("key", new Dictionary<ValkeyValue, ValkeyValue> { { "field1", "value1" } }, new HashSetExOptions()).Converter(1L)),
            () => Assert.Equal(0L, Request.HashSetExAsync("key", new Dictionary<ValkeyValue, ValkeyValue> { { "field1", "value1" } }, new HashSetExOptions()).Converter(0L)),
            () => Assert.Equal([1L, -1L, -2L], Request.HashPersistAsync("key", ["field1", "field2", "field3"]).Converter([1L, -1L, -2L])),
            () => Assert.Equal([1L, 0L, -2L], Request.HashExpireAsync("key", 60, ["field1", "field2", "field3"], new HashFieldExpirationConditionOptions()).Converter([1L, 0L, -2L])),
            () => Assert.Equal([1L, 0L, -2L], Request.HashPExpireAsync("key", 5000, ["field1", "field2", "field3"], new HashFieldExpirationConditionOptions()).Converter([1L, 0L, -2L])),
            () => Assert.Equal([1L, 0L, -2L], Request.HashExpireAtAsync("key", 1609459200, ["field1", "field2", "field3"], new HashFieldExpirationConditionOptions()).Converter([1L, 0L, -2L])),
            () => Assert.Equal([1L, 0L, -2L], Request.HashPExpireAtAsync("key", 1609459200000, ["field1", "field2", "field3"], new HashFieldExpirationConditionOptions()).Converter([1L, 0L, -2L])),
            () => Assert.Equal([1609459200L, -1L, -2L], Request.HashExpireTimeAsync("key", ["field1", "field2", "field3"]).Converter([1609459200L, -1L, -2L])),
            () => Assert.Equal([1609459200000L, -1L, -2L], Request.HashPExpireTimeAsync("key", ["field1", "field2", "field3"]).Converter([1609459200000L, -1L, -2L])),
            () => Assert.Equal([60L, -1L, -2L], Request.HashTtlAsync("key", ["field1", "field2", "field3"]).Converter([60L, -1L, -2L])),
            () => Assert.Equal([5000L, -1L, -2L], Request.HashPTtlAsync("key", ["field1", "field2", "field3"]).Converter([5000L, -1L, -2L])),

            // List Commands converters
            () => Assert.Equal(["key", "value"], Request.ListBlockingLeftPopAsync(["key"], TimeSpan.FromSeconds(1)).Converter([(gs)"key", (gs)"value"])!),
            () => Assert.Null(Request.ListBlockingLeftPopAsync(["key"], TimeSpan.FromSeconds(1)).Converter(null!)),
            () => Assert.Equal(["list1", "element"], Request.ListBlockingRightPopAsync(["list1", "list2"], TimeSpan.FromSeconds(5)).Converter([(gs)"list1", (gs)"element"])!),
            () => Assert.Null(Request.ListBlockingRightPopAsync(["key"], TimeSpan.Zero).Converter(null!)),
            () => Assert.Equal("moved_value", Request.ListBlockingMoveAsync("src", "dest", ListSide.Left, ListSide.Right, TimeSpan.FromSeconds(2)).Converter("moved_value")),
            () => Assert.Equal(ValkeyValue.Null, Request.ListBlockingMoveAsync("src", "dest", ListSide.Left, ListSide.Right, TimeSpan.FromSeconds(2)).Converter(null!)),
            () => Assert.True(Request.ListBlockingPopAsync(["key"], ListSide.Left, TimeSpan.FromSeconds(1)).Converter(null!).IsNull),
            () => Assert.True(Request.ListBlockingPopAsync(["key"], ListSide.Left, 2, TimeSpan.FromSeconds(1)).Converter(null!).IsNull),
            () => Assert.False(Request.ListBlockingPopAsync(["mylist"], ListSide.Left, TimeSpan.FromSeconds(1)).Converter(new() { { (GlideString)"mylist", new object[] { (GlideString)"value1" } } }).IsNull),
            () => Assert.False(Request.ListBlockingPopAsync(["list2"], ListSide.Right, 3, TimeSpan.FromSeconds(2)).Converter(new() { { (GlideString)"list2", new object[] { (GlideString)"elem1", (GlideString)"elem2" } } }).IsNull),
            () => Assert.True(Request.ListBlockingPopAsync(["key"], ListSide.Left, TimeSpan.FromSeconds(1)).Converter([]).IsNull),
            () => Assert.True(Request.ListLeftPopAsync(["key1", "key2"], 2).Converter(null!).IsNull),
            () => Assert.True(Request.ListRightPopAsync(["key1", "key2"], 3).Converter(null!).IsNull),
            () => Assert.False(Request.ListLeftPopAsync(["mylist"], 1).Converter(new() { { (GlideString)"mylist", new object[] { (GlideString)"left_value" } } }).IsNull),
            () => Assert.False(Request.ListRightPopAsync(["list2"], 2).Converter(new() { { (GlideString)"list2", new object[] { (GlideString)"right1", (GlideString)"right2" } } }).IsNull),
            () => Assert.True(Request.ListLeftPopAsync(["empty"], 1).Converter([]).IsNull),
            () => Assert.True(Request.ListRightPopAsync(["empty"], 1).Converter([]).IsNull),

            // HyperLogLog Command Converters
            () => Assert.True(Request.HyperLogLogAddAsync("key", "element").Converter(true)),
            () => Assert.False(Request.HyperLogLogAddAsync("key", "element").Converter(false)),
            () => Assert.True(Request.HyperLogLogAddAsync("key", ["element1", "element2"]).Converter(true)),
            () => Assert.False(Request.HyperLogLogAddAsync("key", ["element1", "element2"]).Converter(false)),
            () => Assert.Equal(42L, Request.HyperLogLogLengthAsync("key").Converter(42L)),
            () => Assert.Equal(0L, Request.HyperLogLogLengthAsync("key").Converter(0L)),
            () => Assert.Equal(100L, Request.HyperLogLogLengthAsync(["key1", "key2"]).Converter(100L)),
            () => Assert.Equal("OK", Request.HyperLogLogMergeAsync("dest", "src1", "src2").Converter("OK")),
            () => Assert.Equal("OK", Request.HyperLogLogMergeAsync("dest", ["src1", "src2"]).Converter("OK")),

<<<<<<< HEAD
            // Transaction Commands
            () => Assert.Equal(["WATCH", "key1"], Request.Watch(["key1"]).GetArgs()),
            () => Assert.Equal(["WATCH", "key1", "key2", "key3"], Request.Watch(["key1", "key2", "key3"]).GetArgs()),
            () => Assert.Equal(["UNWATCH"], Request.Unwatch().GetArgs()),
            () => Assert.Equal("OK", Request.Watch(["key1"]).Converter("OK")),
            () => Assert.Equal("ERROR", Request.Watch(["key1"]).Converter("ERROR")),
            () => Assert.Equal("OK", Request.Unwatch().Converter("OK")),
            () => Assert.Equal("ERROR", Request.Unwatch().Converter("ERROR"))
=======
            // Bitmap Command Converters
            () => Assert.True(Request.GetBitAsync("key", 0).Converter(1L)),
            () => Assert.False(Request.GetBitAsync("key", 0).Converter(0L)),
            () => Assert.True(Request.SetBitAsync("key", 0, true).Converter(1L)),
            () => Assert.False(Request.SetBitAsync("key", 0, false).Converter(0L)),
            () => Assert.Equal(26L, Request.BitCountAsync("key", 0, -1, StringIndexType.Byte).Converter(26L)),
            () => Assert.Equal(0L, Request.BitCountAsync("key", 0, -1, StringIndexType.Byte).Converter(0L)),
            () => Assert.Equal(2L, Request.BitPositionAsync("key", true, 0, -1, StringIndexType.Byte).Converter(2L)),
            () => Assert.Equal(-1L, Request.BitPositionAsync("key", true, 0, -1, StringIndexType.Byte).Converter(-1L)),
            () => Assert.Equal(6L, Request.BitOperationAsync(Bitwise.And, "dest", "key1", "key2").Converter(6L)),
            () => Assert.Equal(0L, Request.BitOperationAsync(Bitwise.Or, "dest", ["key1", "key2"]).Converter(0L)),
            () => Assert.Equal([65L, 0L, 100L], Request.BitFieldAsync("key", [new BitFieldOptions.BitFieldGet(BitFieldOptions.Encoding.Unsigned(8), new BitFieldOptions.BitOffset(0)), new BitFieldOptions.BitFieldSet(BitFieldOptions.Encoding.Unsigned(8), new BitFieldOptions.BitOffset(0), 100)]).Converter([65L, null!, 100L])),
            () => Assert.Equal([65L, 4L], Request.BitFieldReadOnlyAsync("key", [new BitFieldOptions.BitFieldGet(BitFieldOptions.Encoding.Unsigned(8), new BitFieldOptions.BitOffset(0)), new BitFieldOptions.BitFieldGet(BitFieldOptions.Encoding.Unsigned(4), new BitFieldOptions.BitOffset(0))]).Converter([65L, 4L]))
>>>>>>> c29750d4
        );
    }

    [Fact]
    public void BitField_AutoOptimization_UsesCorrectRequestType()
    {
        // Test that read-only subcommands use BitFieldReadOnlyAsync
        var readOnlySubCommands = new BitFieldOptions.IBitFieldSubCommand[]
        {
            new BitFieldOptions.BitFieldGet(BitFieldOptions.Encoding.Unsigned(8), new BitFieldOptions.BitOffset(0)),
            new BitFieldOptions.BitFieldGet(BitFieldOptions.Encoding.Unsigned(4), new BitFieldOptions.BitOffset(0))
        };

        // Verify that all subcommands are read-only
        bool allReadOnly = readOnlySubCommands.All(cmd => cmd is BitFieldOptions.IBitFieldReadOnlySubCommand);
        Assert.True(allReadOnly);

        // Test that mixed subcommands don't qualify for read-only optimization
        var mixedSubCommands = new BitFieldOptions.IBitFieldSubCommand[]
        {
            new BitFieldOptions.BitFieldGet(BitFieldOptions.Encoding.Unsigned(8), new BitFieldOptions.BitOffset(0)),
            new BitFieldOptions.BitFieldSet(BitFieldOptions.Encoding.Unsigned(8), new BitFieldOptions.BitOffset(0), 100)
        };

        // Verify that mixed subcommands are not all read-only
        bool mixedAllReadOnly = mixedSubCommands.All(cmd => cmd is BitFieldOptions.IBitFieldReadOnlySubCommand);
        Assert.False(mixedAllReadOnly);
    }

    [Fact]
    public void ValidateStringCommandArrayConverters()
    {
        Assert.Multiple(
            () =>
            {
                // Test MGET with GlideString objects (what the server actually returns)
                object[] mgetResponse = [new GlideString("value1"), null!, new GlideString("value3")];
                ValkeyValue[] result = Request.StringGetMultiple(["key1", "key2", "key3"]).Converter(mgetResponse);
                Assert.Equal(3, result.Length);
                Assert.Equal(new ValkeyValue("value1"), result[0]);
                Assert.Equal(ValkeyValue.Null, result[1]);
                Assert.Equal(new ValkeyValue("value3"), result[2]);
            },

            () =>
            {
                // Test empty MGET response
                ValkeyValue[] emptyResult = Request.StringGetMultiple([]).Converter([]);
                Assert.Empty(emptyResult);
            },

            () =>
            {
                // Test MGET with all null values
                object[] allNullResponse = [null!, null!];
                ValkeyValue[] result = Request.StringGetMultiple(["key1", "key2"]).Converter(allNullResponse);
                Assert.Equal(2, result.Length);
                Assert.Equal(ValkeyValue.Null, result[0]);
                Assert.Equal(ValkeyValue.Null, result[1]);
            }
        );
    }

    [Fact]
    public void ValidateSetCommandHashSetConverters()
    {
        HashSet<object> testHashSet =
        [
            (gs)"member1",
            (gs)"member2",
            (gs)"member3"
        ];

        Assert.Multiple([
            () => {
                ValkeyValue[] result = Request.SetMembersAsync("key").Converter(testHashSet);
                Assert.Equal(3, result.Length);
                Assert.All(result, item => Assert.IsType<ValkeyValue>(item));
            },

            () => {
                ValkeyValue[] result = Request.SetPopAsync("key", 2).Converter(testHashSet);
                Assert.Equal(3, result.Length);
                Assert.All(result, item => Assert.IsType<ValkeyValue>(item));
            },

            () => {
                ValkeyValue[] result = Request.SetUnionAsync(["key1", "key2"]).Converter(testHashSet);
                Assert.Equal(3, result.Length);
                Assert.All(result, item => Assert.IsType<ValkeyValue>(item));
            },

            () => {
                ValkeyValue[] result = Request.SetIntersectAsync(["key1", "key2"]).Converter(testHashSet);
                Assert.Equal(3, result.Length);
                Assert.All(result, item => Assert.IsType<ValkeyValue>(item));
            },

            () => {
                ValkeyValue[] result = Request.SetDifferenceAsync(["key1", "key2"]).Converter(testHashSet);
                Assert.Equal(3, result.Length);
                Assert.All(result, item => Assert.IsType<ValkeyValue>(item));
            },
        ]);
    }

    [Fact]
    public void ValidateHashCommandConverters()
    {
        // Test for HashGetAsync with multiple fields
        List<object> testList =
        [
            (gs)"value1",
            (gs)"value2",
            null
        ];

        // Test for HashGetAllAsync and HashRandomFieldsWithValuesAsync
        Dictionary<GlideString, object> testKvpList = new() {
            {"field1", (gs)"value1" },
            {"field2", (gs)"value2" },
            {"field3", (gs)"value3" },
        };

        object[] testObjectNestedArray =
         [
            new object[] { (gs)"field1", (gs)"value1" },
            new object[] { (gs)"field2", (gs)"value2" },
            new object[] { (gs)"field3", (gs)"value3" },
         ];

        // Test for HashValuesAsync and HashRandomFieldsAsync
        object[] testObjectArray =
        [
            (gs)"value1",
            (gs)"value2",
            (gs)"value3"
        ];

        Assert.Multiple(
            // Test HashGetAsync with multiple fields
            () =>
            {
                ValkeyValue[] result = Request.HashGetAsync("key", ["field1", "field2", "field3"]).Converter([.. testList]);
                Assert.Equal(3, result.Length);
                Assert.Equal("value1", result[0]);
                Assert.Equal("value2", result[1]);
                Assert.Equal(ValkeyValue.Null, result[2]);
            },

            // Test HashGetAllAsync
            () =>
            {
                HashEntry[] result = Request.HashGetAllAsync("key").Converter(testKvpList);
                Assert.Equal(3, result.Length);
                foreach (HashEntry entry in result)
                {
                    Assert.IsType<HashEntry>(entry);
                    Assert.IsType<ValkeyValue>(entry.Name);
                    Assert.IsType<ValkeyValue>(entry.Value);
                }
                Assert.Equal("field1", result[0].Name);
                Assert.Equal("value1", result[0].Value);
            },

            // Test HashValuesAsync
            () =>
            {
                ValkeyValue[] result = Request.HashValuesAsync("key").Converter(testObjectArray);
                Assert.Equal(3, result.Length);
                foreach (ValkeyValue item in result) Assert.IsType<ValkeyValue>(item);
            },

            // Test HashRandomFieldAsync
            () =>
            {
                ValkeyValue result = Request.HashRandomFieldAsync("key").Converter("field1");
                Assert.Equal("field1", result);
            },

            // Test HashRandomFieldsAsync
            () =>
            {
                ValkeyValue[] result = Request.HashRandomFieldsAsync("key", 3).Converter(testObjectArray);
                Assert.Equal(3, result.Length);
                foreach (ValkeyValue item in result) Assert.IsType<ValkeyValue>(item);
            },

            // Test HashRandomFieldsWithValuesAsync
            () =>
            {
                HashEntry[] result = Request.HashRandomFieldsWithValuesAsync("key", 3).Converter(testObjectNestedArray);
                Assert.Equal(3, result.Length);
                foreach (HashEntry entry in result)
                {
                    Assert.IsType<HashEntry>(entry);
                    Assert.IsType<ValkeyValue>(entry.Name);
                    Assert.IsType<ValkeyValue>(entry.Value);
                }
            }
        );
    }

    [Fact]
    public void RangeByLex_ToArgs_GeneratesCorrectArguments()
    {
        Assert.Multiple(
            // Basic range
            () => Assert.Equal(["[a", "[z", "BYLEX"], new RangeByLex(LexBoundary.Inclusive("a"), LexBoundary.Inclusive("z")).ToArgs()),

            // Exclusive boundaries
            () => Assert.Equal(["(a", "(z", "BYLEX"], new RangeByLex(LexBoundary.Exclusive("a"), LexBoundary.Exclusive("z")).ToArgs()),

            // Mixed boundaries
            () => Assert.Equal(["[a", "(z", "BYLEX"], new RangeByLex(LexBoundary.Inclusive("a"), LexBoundary.Exclusive("z")).ToArgs()),

            // Infinity boundaries
            () => Assert.Equal(["-", "+", "BYLEX"], new RangeByLex(LexBoundary.NegativeInfinity(), LexBoundary.PositiveInfinity()).ToArgs()),

            // With reverse
            () => Assert.Equal(["[z", "[a", "BYLEX", "REV"], new RangeByLex(LexBoundary.Inclusive("a"), LexBoundary.Inclusive("z")).SetReverse().ToArgs()),

            // With limit
            () => Assert.Equal(["[a", "[z", "BYLEX", "LIMIT", "10", "20"], new RangeByLex(LexBoundary.Inclusive("a"), LexBoundary.Inclusive("z")).SetLimit(10, 20).ToArgs()),

            // With reverse and limit
            () => Assert.Equal(["[z", "[a", "BYLEX", "REV", "LIMIT", "5", "15"], new RangeByLex(LexBoundary.Inclusive("a"), LexBoundary.Inclusive("z")).SetReverse().SetLimit(5, 15).ToArgs())
        );
    }

    [Fact]
    public void RangeByScore_ToArgs_GeneratesCorrectArguments()
    {
        Assert.Multiple(
            // Basic range
            () => Assert.Equal(["10", "20", "BYSCORE"], new RangeByScore(ScoreBoundary.Inclusive(10), ScoreBoundary.Inclusive(20)).ToArgs()),

            // Exclusive boundaries
            () => Assert.Equal(["(10", "(20", "BYSCORE"], new RangeByScore(ScoreBoundary.Exclusive(10), ScoreBoundary.Exclusive(20)).ToArgs()),

            // Mixed boundaries
            () => Assert.Equal(["10", "(20", "BYSCORE"], new RangeByScore(ScoreBoundary.Inclusive(10), ScoreBoundary.Exclusive(20)).ToArgs()),

            // Infinity boundaries
            () => Assert.Equal(["-inf", "+inf", "BYSCORE"], new RangeByScore(ScoreBoundary.NegativeInfinity(), ScoreBoundary.PositiveInfinity()).ToArgs()),

            // With reverse
            () => Assert.Equal(["20", "10", "BYSCORE", "REV"], new RangeByScore(ScoreBoundary.Inclusive(10), ScoreBoundary.Inclusive(20)).SetReverse().ToArgs()),

            // With limit
            () => Assert.Equal(["10", "20", "BYSCORE", "LIMIT", "10", "20"], new RangeByScore(ScoreBoundary.Inclusive(10), ScoreBoundary.Inclusive(20)).SetLimit(10, 20).ToArgs()),

            // With reverse and limit
            () => Assert.Equal(["20", "10", "BYSCORE", "REV", "LIMIT", "5", "15"], new RangeByScore(ScoreBoundary.Inclusive(10), ScoreBoundary.Inclusive(20)).SetReverse().SetLimit(5, 15).ToArgs())
        );
    }
}<|MERGE_RESOLUTION|>--- conflicted
+++ resolved
@@ -644,7 +644,6 @@
             () => Assert.Equal("OK", Request.HyperLogLogMergeAsync("dest", "src1", "src2").Converter("OK")),
             () => Assert.Equal("OK", Request.HyperLogLogMergeAsync("dest", ["src1", "src2"]).Converter("OK")),
 
-<<<<<<< HEAD
             // Transaction Commands
             () => Assert.Equal(["WATCH", "key1"], Request.Watch(["key1"]).GetArgs()),
             () => Assert.Equal(["WATCH", "key1", "key2", "key3"], Request.Watch(["key1", "key2", "key3"]).GetArgs()),
@@ -652,8 +651,8 @@
             () => Assert.Equal("OK", Request.Watch(["key1"]).Converter("OK")),
             () => Assert.Equal("ERROR", Request.Watch(["key1"]).Converter("ERROR")),
             () => Assert.Equal("OK", Request.Unwatch().Converter("OK")),
-            () => Assert.Equal("ERROR", Request.Unwatch().Converter("ERROR"))
-=======
+            () => Assert.Equal("ERROR", Request.Unwatch().Converter("ERROR")),
+          
             // Bitmap Command Converters
             () => Assert.True(Request.GetBitAsync("key", 0).Converter(1L)),
             () => Assert.False(Request.GetBitAsync("key", 0).Converter(0L)),
@@ -667,7 +666,6 @@
             () => Assert.Equal(0L, Request.BitOperationAsync(Bitwise.Or, "dest", ["key1", "key2"]).Converter(0L)),
             () => Assert.Equal([65L, 0L, 100L], Request.BitFieldAsync("key", [new BitFieldOptions.BitFieldGet(BitFieldOptions.Encoding.Unsigned(8), new BitFieldOptions.BitOffset(0)), new BitFieldOptions.BitFieldSet(BitFieldOptions.Encoding.Unsigned(8), new BitFieldOptions.BitOffset(0), 100)]).Converter([65L, null!, 100L])),
             () => Assert.Equal([65L, 4L], Request.BitFieldReadOnlyAsync("key", [new BitFieldOptions.BitFieldGet(BitFieldOptions.Encoding.Unsigned(8), new BitFieldOptions.BitOffset(0)), new BitFieldOptions.BitFieldGet(BitFieldOptions.Encoding.Unsigned(4), new BitFieldOptions.BitOffset(0))]).Converter([65L, 4L]))
->>>>>>> c29750d4
         );
     }
 
