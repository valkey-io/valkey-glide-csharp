--- conflicted
+++ resolved
@@ -317,7 +317,6 @@
             () => Assert.Equal(["PFMERGE", "dest", "src1", "src2"], Request.HyperLogLogMergeAsync("dest", "src1", "src2").GetArgs()),
             () => Assert.Equal(["PFMERGE", "dest", "src1", "src2", "src3"], Request.HyperLogLogMergeAsync("dest", ["src1", "src2", "src3"]).GetArgs()),
 
-<<<<<<< HEAD
             // Bitmap Commands
             () => Assert.Equal(["GETBIT", "key", "0"], Request.GetBitAsync("key", 0).GetArgs()),
             () => Assert.Equal(["GETBIT", "key", "100"], Request.GetBitAsync("key", 100).GetArgs()),
@@ -335,8 +334,8 @@
             () => Assert.Equal(["BITFIELD", "key", "SET", "i16", "#1", "100"], Request.BitFieldAsync("key", [new BitFieldOptions.BitFieldSet(BitFieldOptions.Encoding.Signed(16), new BitFieldOptions.BitOffsetMultiplier(1), 100)]).GetArgs()),
             () => Assert.Equal(["BITFIELD", "key", "INCRBY", "u32", "8", "5"], Request.BitFieldAsync("key", [new BitFieldOptions.BitFieldIncrBy(BitFieldOptions.Encoding.Unsigned(32), new BitFieldOptions.BitOffset(8), 5)]).GetArgs()),
             () => Assert.Equal(["BITFIELD", "key", "OVERFLOW", "WRAP", "SET", "u8", "0", "255"], Request.BitFieldAsync("key", [new BitFieldOptions.BitFieldOverflow(BitFieldOptions.OverflowType.Wrap), new BitFieldOptions.BitFieldSet(BitFieldOptions.Encoding.Unsigned(8), new BitFieldOptions.BitOffset(0), 255)]).GetArgs()),
-            () => Assert.Equal(["BITFIELDREADONLY", "key", "GET", "u8", "0", "GET", "i4", "8"], Request.BitFieldReadOnlyAsync("key", [new BitFieldOptions.BitFieldGet(BitFieldOptions.Encoding.Unsigned(8), new BitFieldOptions.BitOffset(0)), new BitFieldOptions.BitFieldGet(BitFieldOptions.Encoding.Signed(4), new BitFieldOptions.BitOffset(8))]).GetArgs())
-=======
+            () => Assert.Equal(["BITFIELDREADONLY", "key", "GET", "u8", "0", "GET", "i4", "8"], Request.BitFieldReadOnlyAsync("key", [new BitFieldOptions.BitFieldGet(BitFieldOptions.Encoding.Unsigned(8), new BitFieldOptions.BitOffset(0)), new BitFieldOptions.BitFieldGet(BitFieldOptions.Encoding.Signed(4), new BitFieldOptions.BitOffset(8))]).GetArgs()),
+            
             // Hash Field Expire Commands (Valkey 9.0+)
             () => Assert.Equal(["HGETEX", "key", "EX", "60", "FIELDS", "2", "field1", "field2"], Request.HashGetExAsync("key", ["field1", "field2"], new HashGetExOptions().SetExpiry(HGetExExpiry.Seconds(60))).GetArgs()),
             () => Assert.Equal(["HGETEX", "key", "PX", "5000", "FIELDS", "1", "field1"], Request.HashGetExAsync("key", ["field1"], new HashGetExOptions().SetExpiry(HGetExExpiry.Milliseconds(5000))).GetArgs()),
@@ -366,7 +365,6 @@
             () => Assert.Equal(["HPEXPIRETIME", "key", "FIELDS", "2", "field1", "field2"], Request.HashPExpireTimeAsync("key", ["field1", "field2"]).GetArgs()),
             () => Assert.Equal(["HTTL", "key", "FIELDS", "2", "field1", "field2"], Request.HashTtlAsync("key", ["field1", "field2"]).GetArgs()),
             () => Assert.Equal(["HPTTL", "key", "FIELDS", "2", "field1", "field2"], Request.HashPTtlAsync("key", ["field1", "field2"]).GetArgs())
->>>>>>> 5c81c7e5
         );
     }
 
