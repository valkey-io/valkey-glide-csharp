// Copyright Valkey GLIDE Project Contributors - SPDX Identifier: Apache-2.0

using Valkey.Glide.Commands.Options;

namespace Valkey.Glide.UnitTests;

public class CommandTests
{
    [Fact]
    public void ValidateCommandArgs()
    {
        Assert.Multiple(
            () => Assert.Equal(["get", "a"], Request.CustomCommand(["get", "a"]).GetArgs()),
            () => Assert.Equal(["ping", "pong", "pang"], Request.CustomCommand(["ping", "pong", "pang"]).GetArgs()),
            () => Assert.Equal(["get"], Request.CustomCommand(["get"]).GetArgs()),
            () => Assert.Equal([], Request.CustomCommand([]).GetArgs()),

            // String Commands
            () => Assert.Equal(["SET", "key", "value"], Request.StringSet("key", "value").GetArgs()),
            () => Assert.Equal(["GET", "key"], Request.StringGet("key").GetArgs()),
            () => Assert.Equal(["MGET", "key1", "key2", "key3"], Request.StringGetMultiple(["key1", "key2", "key3"]).GetArgs()),
            () => Assert.Equal(["MSET", "key1", "value1", "key2", "value2"], Request.StringSetMultiple([
                new KeyValuePair<ValkeyKey, ValkeyValue>("key1", "value1"),
                new KeyValuePair<ValkeyKey, ValkeyValue>("key2", "value2")
            ]).GetArgs()),
            () => Assert.Equal(["STRLEN", "key"], Request.StringLength("key").GetArgs()),
            () => Assert.Equal(["GETRANGE", "key", "0", "5"], Request.StringGetRange("key", 0, 5).GetArgs()),
            () => Assert.Equal(["SETRANGE", "key", "10", "value"], Request.StringSetRange("key", 10, "value").GetArgs()),
            () => Assert.Equal(["APPEND", "key", "value"], Request.StringAppend("key", "value").GetArgs()),
            () => Assert.Equal(11L, Request.StringAppend("key", "value").Converter(11L)),
            () => Assert.Equal(["DECR", "key"], Request.StringDecr("key").GetArgs()),
            () => Assert.Equal(["DECRBY", "key", "5"], Request.StringDecrBy("key", 5).GetArgs()),
            () => Assert.Equal(["INCR", "key"], Request.StringIncr("key").GetArgs()),
            () => Assert.Equal(["INCRBY", "key", "5"], Request.StringIncrBy("key", 5).GetArgs()),
            () => Assert.Equal(["INCRBYFLOAT", "key", "0.5"], Request.StringIncrByFloat("key", 0.5).GetArgs()),
            () => Assert.Equal(["MSETNX", "key1", "value1", "key2", "value2"], Request.StringSetMultipleNX([
                new KeyValuePair<ValkeyKey, ValkeyValue>("key1", "value1"),
                new KeyValuePair<ValkeyKey, ValkeyValue>("key2", "value2")
            ]).GetArgs()),
            () => Assert.Equal(["MSETNX"], Request.StringSetMultipleNX([]).GetArgs()),
            () => Assert.Equal(["GETDEL", "key"], Request.StringGetDelete("key").GetArgs()),
            () => Assert.Equal(["GETDEL", "test_key"], Request.StringGetDelete("test_key").GetArgs()),
            () => Assert.Equal(["GETEX", "key", "EX", "60"], Request.StringGetSetExpiry("key", TimeSpan.FromSeconds(60)).GetArgs()),
            () => Assert.Equal(["GETEX", "test_key", "EX", "60"], Request.StringGetSetExpiry("test_key", TimeSpan.FromSeconds(60)).GetArgs()),
            () => Assert.Equal(["GETEX", "key", "PERSIST"], Request.StringGetSetExpiry("key", null).GetArgs()),
            () => Assert.Equal(["GETEX", "test_key", "PERSIST"], Request.StringGetSetExpiry("test_key", null).GetArgs()),
            () => Assert.Equal(["GETEX", "key", "EXAT", "1609459200"], Request.StringGetSetExpiry("key", new DateTime(2021, 1, 1, 0, 0, 0, DateTimeKind.Utc)).GetArgs()),
            () => Assert.Equal(["GETEX", "test_key", "EXAT", "1609459200"], Request.StringGetSetExpiry("test_key", new DateTime(2021, 1, 1, 0, 0, 0, DateTimeKind.Utc)).GetArgs()),
            () => Assert.Equal(["LCS", "key1", "key2"], Request.StringLongestCommonSubsequence("key1", "key2").GetArgs()),
            () => Assert.Equal(["LCS", "key1", "key2", "LEN"], Request.StringLongestCommonSubsequenceLength("key1", "key2").GetArgs()),
            () => Assert.Equal(["LCS", "key1", "key2", "IDX", "MINMATCHLEN", "0", "WITHMATCHLEN"], Request.StringLongestCommonSubsequenceWithMatches("key1", "key2").GetArgs()),
            () => Assert.Equal(["LCS", "key1", "key2", "IDX", "MINMATCHLEN", "5", "WITHMATCHLEN"], Request.StringLongestCommonSubsequenceWithMatches("key1", "key2", 5).GetArgs()),
            () => Assert.Equal(["LCS", "key1", "key2", "IDX", "MINMATCHLEN", "0", "WITHMATCHLEN"], Request.StringLongestCommonSubsequenceWithMatches("key1", "key2", 0).GetArgs()),

            // Info Command Args
            () => Assert.Equal(["INFO"], Request.Info([]).GetArgs()),
            () => Assert.Equal(["INFO", "SERVER"], Request.Info([InfoOptions.Section.SERVER]).GetArgs()),
            () => Assert.Equal(["INFO", "CLIENTS"], Request.Info([InfoOptions.Section.CLIENTS]).GetArgs()),
            () => Assert.Equal(["INFO", "MEMORY"], Request.Info([InfoOptions.Section.MEMORY]).GetArgs()),
            () => Assert.Equal(["INFO", "PERSISTENCE"], Request.Info([InfoOptions.Section.PERSISTENCE]).GetArgs()),
            () => Assert.Equal(["INFO", "STATS"], Request.Info([InfoOptions.Section.STATS]).GetArgs()),
            () => Assert.Equal(["INFO", "REPLICATION"], Request.Info([InfoOptions.Section.REPLICATION]).GetArgs()),
            () => Assert.Equal(["INFO", "CPU"], Request.Info([InfoOptions.Section.CPU]).GetArgs()),
            () => Assert.Equal(["INFO", "COMMANDSTATS"], Request.Info([InfoOptions.Section.COMMANDSTATS]).GetArgs()),
            () => Assert.Equal(["INFO", "LATENCYSTATS"], Request.Info([InfoOptions.Section.LATENCYSTATS]).GetArgs()),
            () => Assert.Equal(["INFO", "SENTINEL"], Request.Info([InfoOptions.Section.SENTINEL]).GetArgs()),
            () => Assert.Equal(["INFO", "CLUSTER"], Request.Info([InfoOptions.Section.CLUSTER]).GetArgs()),
            () => Assert.Equal(["INFO", "MODULES"], Request.Info([InfoOptions.Section.MODULES]).GetArgs()),
            () => Assert.Equal(["INFO", "KEYSPACE"], Request.Info([InfoOptions.Section.KEYSPACE]).GetArgs()),
            () => Assert.Equal(["INFO", "ERRORSTATS"], Request.Info([InfoOptions.Section.ERRORSTATS]).GetArgs()),
            () => Assert.Equal(["INFO", "ALL"], Request.Info([InfoOptions.Section.ALL]).GetArgs()),
            () => Assert.Equal(["INFO", "DEFAULT"], Request.Info([InfoOptions.Section.DEFAULT]).GetArgs()),
            () => Assert.Equal(["INFO", "EVERYTHING"], Request.Info([InfoOptions.Section.EVERYTHING]).GetArgs()),
            () => Assert.Equal(["INFO", "CLIENTS", "CPU"], Request.Info([InfoOptions.Section.CLIENTS, InfoOptions.Section.CPU]).GetArgs()),
            () => Assert.Equal(["INFO", "SERVER", "MEMORY", "STATS"], Request.Info([InfoOptions.Section.SERVER, InfoOptions.Section.MEMORY, InfoOptions.Section.STATS]).GetArgs()),

            // Connection Management Commands - Ping
            () => Assert.Equal(["PING"], Request.Ping().GetArgs()),
            () => Assert.Equal(["PING", "Hello"], Request.Ping("Hello").GetArgs()),
            () => Assert.Equal(["PING", "test message"], Request.Ping("test message").GetArgs()),
            () => Assert.Equal(["PING", ""], Request.Ping("").GetArgs()),
            () => Assert.Equal(["PING", "PONG"], Request.Ping("PONG").GetArgs()),
            () => Assert.Equal(["ECHO", "message"], Request.Echo("message").GetArgs()),
            () => Assert.Equal(["SELECT", "0"], Request.Select(0).GetArgs()),
            () => Assert.Equal(["SELECT", "1"], Request.Select(1).GetArgs()),
            () => Assert.Equal(["SELECT", "15"], Request.Select(15).GetArgs()),
            () => Assert.Equal(["SELECT", "-1"], Request.Select(-1).GetArgs()),

            // Server Management Commands
            () => Assert.Equal(["CLIENTGETNAME"], Request.ClientGetName().GetArgs()),
            () => Assert.Equal(["CLIENTID"], Request.ClientId().GetArgs()),

            // Set Commands
            () => Assert.Equal(["SADD", "key", "member"], Request.SetAddAsync("key", "member").GetArgs()),
            () => Assert.Equal(["SADD", "key", "member1", "member2"], Request.SetAddAsync("key", ["member1", "member2"]).GetArgs()),
            () => Assert.Equal(["SREM", "key", "member"], Request.SetRemoveAsync("key", "member").GetArgs()),
            () => Assert.Equal(["SREM", "key", "member1", "member2"], Request.SetRemoveAsync("key", ["member1", "member2"]).GetArgs()),
            () => Assert.Equal(["SMEMBERS", "key"], Request.SetMembersAsync("key").GetArgs()),
            () => Assert.Equal(["SCARD", "key"], Request.SetLengthAsync("key").GetArgs()),
            () => Assert.Equal(["SINTERCARD", "2", "key1", "key2"], Request.SetIntersectionLengthAsync(["key1", "key2"]).GetArgs()),
            () => Assert.Equal(["SINTERCARD", "2", "key1", "key2", "LIMIT", "10"], Request.SetIntersectionLengthAsync(["key1", "key2"], 10).GetArgs()),
            () => Assert.Equal(["SPOP", "key"], Request.SetPopAsync("key").GetArgs()),
            () => Assert.Equal(["SPOP", "key", "3"], Request.SetPopAsync("key", 3).GetArgs()),
            () => Assert.Equal(["SUNION", "key1", "key2"], Request.SetUnionAsync(["key1", "key2"]).GetArgs()),
            () => Assert.Equal(["SINTER", "key1", "key2"], Request.SetIntersectAsync(["key1", "key2"]).GetArgs()),
            () => Assert.Equal(["SDIFF", "key1", "key2"], Request.SetDifferenceAsync(["key1", "key2"]).GetArgs()),
            () => Assert.Equal(["SUNIONSTORE", "dest", "key1", "key2"], Request.SetUnionStoreAsync("dest", ["key1", "key2"]).GetArgs()),
            () => Assert.Equal(["SINTERSTORE", "dest", "key1", "key2"], Request.SetIntersectStoreAsync("dest", ["key1", "key2"]).GetArgs()),
            () => Assert.Equal(["SDIFFSTORE", "dest", "key1", "key2"], Request.SetDifferenceStoreAsync("dest", ["key1", "key2"]).GetArgs()),
            () => Assert.Equal(["SISMEMBER", "key", "member"], Request.SetContainsAsync("key", "member").GetArgs()),
            () => Assert.Equal(["SISMEMBER", "mykey", "value"], Request.SetContainsAsync("mykey", "value").GetArgs()),
            () => Assert.Equal(["SISMEMBER", "test:set", "test-member"], Request.SetContainsAsync("test:set", "test-member").GetArgs()),
            () => Assert.Equal(["SMISMEMBER", "key", "member1", "member2", "member3"], Request.SetContainsAsync("key", ["member1", "member2", "member3"]).GetArgs()),
            () => Assert.Equal(["SMISMEMBER", "key"], Request.SetContainsAsync("key", []).GetArgs()),
            () => Assert.Equal(["SMISMEMBER", "key", "", " ", "null", "0", "-1"], Request.SetContainsAsync("key", ["", " ", "null", "0", "-1"]).GetArgs()),
            () => Assert.Equal(["SRANDMEMBER", "key"], Request.SetRandomMemberAsync("key").GetArgs()),
            () => Assert.Equal(["SRANDMEMBER", "mykey"], Request.SetRandomMemberAsync("mykey").GetArgs()),
            () => Assert.Equal(["SRANDMEMBER", "test:set"], Request.SetRandomMemberAsync("test:set").GetArgs()),
            () => Assert.Equal(["SRANDMEMBER", "key", "3"], Request.SetRandomMembersAsync("key", 3).GetArgs()),
            () => Assert.Equal(["SRANDMEMBER", "key", "-5"], Request.SetRandomMembersAsync("key", -5).GetArgs()),
            () => Assert.Equal(["SRANDMEMBER", "key", "0"], Request.SetRandomMembersAsync("key", 0).GetArgs()),
            () => Assert.Equal(["SRANDMEMBER", "key", "1"], Request.SetRandomMembersAsync("key", 1).GetArgs()),
            () => Assert.Equal(["SMOVE", "source", "dest", "member"], Request.SetMoveAsync("source", "dest", "member").GetArgs()),
            () => Assert.Equal(["SMOVE", "key1", "key2", "value"], Request.SetMoveAsync("key1", "key2", "value").GetArgs()),
            () => Assert.Equal(["SMOVE", "src:set", "dst:set", "test-member"], Request.SetMoveAsync("src:set", "dst:set", "test-member").GetArgs()),
            () => Assert.Equal(["SSCAN", "key", "0"], Request.SetScanAsync("key", 0).GetArgs()),
            () => Assert.Equal(["SSCAN", "key", "10"], Request.SetScanAsync("key", 10).GetArgs()),
            () => Assert.Equal(["SSCAN", "mykey", "0"], Request.SetScanAsync("mykey", 0).GetArgs()),
            () => Assert.Equal(["SSCAN", "key", "0", "MATCH", "pattern*"], Request.SetScanAsync("key", 0, "pattern*").GetArgs()),
            () => Assert.Equal(["SSCAN", "key", "5", "MATCH", "test*"], Request.SetScanAsync("key", 5, "test*").GetArgs()),
            () => Assert.Equal(["SSCAN", "key", "0", "MATCH", "*suffix"], Request.SetScanAsync("key", 0, "*suffix").GetArgs()),
            () => Assert.Equal(["SSCAN", "key", "0", "COUNT", "10"], Request.SetScanAsync("key", 0, default, 10).GetArgs()),
            () => Assert.Equal(["SSCAN", "key", "5", "COUNT", "20"], Request.SetScanAsync("key", 5, default, 20).GetArgs()),
            () => Assert.Equal(["SSCAN", "key", "0", "COUNT", "1"], Request.SetScanAsync("key", 0, default, 1).GetArgs()),
            () => Assert.Equal(["SSCAN", "key", "0", "MATCH", "pattern*", "COUNT", "10"], Request.SetScanAsync("key", 0, "pattern*", 10).GetArgs()),
            () => Assert.Equal(["SSCAN", "key", "5", "MATCH", "test*", "COUNT", "20"], Request.SetScanAsync("key", 5, "test*", 20).GetArgs()),
            () => Assert.Equal(["SSCAN", "key", "10", "MATCH", "*suffix", "COUNT", "5"], Request.SetScanAsync("key", 10, "*suffix", 5).GetArgs()),
            () => Assert.Equal(["SISMEMBER", "", "member"], Request.SetContainsAsync("", "member").GetArgs()),
            () => Assert.Equal(["SISMEMBER", "key", ""], Request.SetContainsAsync("key", "").GetArgs()),
            () => Assert.Equal(["SMOVE", "", "", ""], Request.SetMoveAsync("", "", "").GetArgs()),
            () => Assert.Equal(["SSCAN", "", "0"], Request.SetScanAsync("", 0).GetArgs()),

            // Generic Commands
            () => Assert.Equal(["DEL", "key"], Request.KeyDeleteAsync("key").GetArgs()),
            () => Assert.Equal(["DEL", "key1", "key2"], Request.KeyDeleteAsync(["key1", "key2"]).GetArgs()),
            () => Assert.Equal(["UNLINK", "key"], Request.KeyUnlinkAsync("key").GetArgs()),
            () => Assert.Equal(["UNLINK", "key1", "key2"], Request.KeyUnlinkAsync(["key1", "key2"]).GetArgs()),
            () => Assert.Equal(["EXISTS", "key"], Request.KeyExistsAsync("key").GetArgs()),
            () => Assert.Equal(["EXISTS", "key1", "key2"], Request.KeyExistsAsync(["key1", "key2"]).GetArgs()),
            () => Assert.Equal(["EXPIRE", "key", "60"], Request.KeyExpireAsync("key", TimeSpan.FromSeconds(60)).GetArgs()),
            () => Assert.Equal(["EXPIRE", "key", "60", "NX"], Request.KeyExpireAsync("key", TimeSpan.FromSeconds(60), ExpireWhen.HasNoExpiry).GetArgs()),
            () => Assert.Equal(["EXPIREAT", "key", "1609459200"], Request.KeyExpireAsync("key", new DateTime(2021, 1, 1, 0, 0, 0, DateTimeKind.Utc)).GetArgs()),
            () => Assert.Equal(["PTTL", "key"], Request.KeyTimeToLiveAsync("key").GetArgs()),
            () => Assert.Equal(["TYPE", "key"], Request.KeyTypeAsync("key").GetArgs()),
            () => Assert.Equal(["RENAME", "oldkey", "newkey"], Request.KeyRenameAsync("oldkey", "newkey").GetArgs()),
            () => Assert.Equal(["RENAMENX", "oldkey", "newkey"], Request.KeyRenameNXAsync("oldkey", "newkey").GetArgs()),
            () => Assert.Equal(["PERSIST", "key"], Request.KeyPersistAsync("key").GetArgs()),
            () => Assert.Equal(["DUMP", "key"], Request.KeyDumpAsync("key").GetArgs()),
            () => Assert.Equal(["RESTORE", "key", "0", "data"], Request.KeyRestoreAsync("key", "data"u8.ToArray()).GetArgs()),
            () => Assert.Equal(["RESTORE", "key", "0", "data", "ABSTTL"], Request.KeyRestoreDateTimeAsync("key", "data"u8.ToArray()).GetArgs()),
            () => Assert.Equal(["RESTORE", "key", "5000", "data"], Request.KeyRestoreAsync("key", "data"u8.ToArray(), TimeSpan.FromSeconds(5)).GetArgs()),
            () => Assert.Equal(["RESTORE", "key", "2303596800000", "data", "ABSTTL"], Request.KeyRestoreDateTimeAsync("key", "data"u8.ToArray(), new DateTime(2042, 12, 31, 0, 0, 0, DateTimeKind.Utc)).GetArgs()),
            () => Assert.Equal(["RESTORE", "key", "0", "data", "REPLACE"], Request.KeyRestoreAsync("key", "data"u8.ToArray(), restoreOptions: new RestoreOptions().Replace()).GetArgs()),
            () => Assert.Equal(["RESTORE", "key", "0", "data", "IDLETIME", "1000"], Request.KeyRestoreAsync("key", "data"u8.ToArray(), restoreOptions: new RestoreOptions().SetIdletime(1000)).GetArgs()),
            () => Assert.Equal(["RESTORE", "key", "0", "data", "FREQ", "5"], Request.KeyRestoreAsync("key", "data"u8.ToArray(), restoreOptions: new RestoreOptions().SetFrequency(5)).GetArgs()),
            () => Assert.Equal(["RESTORE", "key", "0", "data", "REPLACE", "IDLETIME", "2000"], Request.KeyRestoreAsync("key", "data"u8.ToArray(), restoreOptions: new RestoreOptions().Replace().SetIdletime(2000)).GetArgs()),
            () => Assert.Equal(["RESTORE", "key", "0", "data", "REPLACE", "FREQ", "10"], Request.KeyRestoreAsync("key", "data"u8.ToArray(), restoreOptions: new RestoreOptions().Replace().SetFrequency(10)).GetArgs()),
            () => Assert.Equal(["RESTORE", "key", "0", "data", "ABSTTL"], Request.KeyRestoreDateTimeAsync("key", "data"u8.ToArray(), restoreOptions: new RestoreOptions()).GetArgs()),
            () => Assert.Equal(["RESTORE", "key", "0", "data", "ABSTTL", "IDLETIME", "2000"], Request.KeyRestoreDateTimeAsync("key", "data"u8.ToArray(), restoreOptions: new RestoreOptions().SetIdletime(2000)).GetArgs()),
            () => Assert.Equal(["RESTORE", "key", "0", "data", "ABSTTL", "FREQ", "10"], Request.KeyRestoreDateTimeAsync("key", "data"u8.ToArray(), restoreOptions: new RestoreOptions().SetFrequency(10)).GetArgs()),
            () => Assert.Equal(["RESTORE", "key", "0", "data", "ABSTTL", "REPLACE", "IDLETIME", "3000"], Request.KeyRestoreDateTimeAsync("key", "data"u8.ToArray(), restoreOptions: new RestoreOptions().Replace().SetIdletime(3000)).GetArgs()),
            () => Assert.Equal(["RESTORE", "key", "0", "data", "ABSTTL", "REPLACE", "FREQ", "20"], Request.KeyRestoreDateTimeAsync("key", "data"u8.ToArray(), restoreOptions: new RestoreOptions().Replace().SetFrequency(20)).GetArgs()),
            () => Assert.Equal(["RESTORE", "key", "2303596800000", "data", "ABSTTL", "REPLACE"], Request.KeyRestoreDateTimeAsync("key", "data"u8.ToArray(), new DateTime(2042, 12, 31, 0, 0, 0, DateTimeKind.Utc), new RestoreOptions().Replace()).GetArgs()),
            () => Assert.Throws<ArgumentException>(() => Request.KeyRestoreAsync("key", "data"u8.ToArray(), restoreOptions: new RestoreOptions().SetIdletime(1000).SetFrequency(5)).GetArgs()),
            () => Assert.Equal(["TOUCH", "key"], Request.KeyTouchAsync("key").GetArgs()),
            () => Assert.Equal(["TOUCH", "key1", "key2"], Request.KeyTouchAsync(["key1", "key2"]).GetArgs()),
            () => Assert.Equal(["COPY", "src", "dest"], Request.KeyCopyAsync("src", "dest").GetArgs()),
            () => Assert.Equal(["COPY", "src", "dest", "DB", "1", "REPLACE"], Request.KeyCopyAsync("src", "dest", 1, true).GetArgs()),
            () => Assert.Equal(["PEXPIRETIME", "key"], Request.KeyExpireTimeAsync("key").GetArgs()),
            () => Assert.Equal(["OBJECT", "ENCODING", "key"], Request.KeyEncodingAsync("key").GetArgs()),
            () => Assert.Equal(["OBJECT", "FREQ", "key"], Request.KeyFrequencyAsync("key").GetArgs()),
            () => Assert.Equal(["OBJECT", "IDLETIME", "key"], Request.KeyIdleTimeAsync("key").GetArgs()),
            () => Assert.Equal(["OBJECT", "REFCOUNT", "key"], Request.KeyRefCountAsync("key").GetArgs()),
            () => Assert.Equal(["RANDOMKEY"], Request.KeyRandomAsync().GetArgs()),
            () => Assert.Equal(["MOVE", "key", "1"], Request.KeyMoveAsync("key", 1).GetArgs()),

            // SCAN Commands
            () => Assert.Equal(["SCAN", "0"], Request.ScanAsync("0").GetArgs()),
            () => Assert.Equal(["SCAN", "10"], Request.ScanAsync("10").GetArgs()),
            () => Assert.Equal(["SCAN", "0", "MATCH", "pattern*"], Request.ScanAsync("0", new ScanOptions { MatchPattern = "pattern*" }).GetArgs()),
            () => Assert.Equal(["SCAN", "5", "MATCH", "test*"], Request.ScanAsync("5", new ScanOptions { MatchPattern = "test*" }).GetArgs()),
            () => Assert.Equal(["SCAN", "0", "COUNT", "10"], Request.ScanAsync("0", new ScanOptions { Count = 10 }).GetArgs()),
            () => Assert.Equal(["SCAN", "5", "COUNT", "20"], Request.ScanAsync("5", new ScanOptions { Count = 20 }).GetArgs()),
            () => Assert.Equal(["SCAN", "0", "TYPE", "string"], Request.ScanAsync("0", new ScanOptions { Type = ValkeyType.String }).GetArgs()),
            () => Assert.Equal(["SCAN", "5", "TYPE", "list"], Request.ScanAsync("5", new ScanOptions { Type = ValkeyType.List }).GetArgs()),
            () => Assert.Equal(["SCAN", "0", "TYPE", "set"], Request.ScanAsync("0", new ScanOptions { Type = ValkeyType.Set }).GetArgs()),
            () => Assert.Equal(["SCAN", "0", "TYPE", "zset"], Request.ScanAsync("0", new ScanOptions { Type = ValkeyType.SortedSet }).GetArgs()),
            () => Assert.Equal(["SCAN", "0", "TYPE", "hash"], Request.ScanAsync("0", new ScanOptions { Type = ValkeyType.Hash }).GetArgs()),
            () => Assert.Equal(["SCAN", "0", "TYPE", "stream"], Request.ScanAsync("0", new ScanOptions { Type = ValkeyType.Stream }).GetArgs()),
            () => Assert.Equal(["SCAN", "10", "MATCH", "key*", "COUNT", "20", "TYPE", "string"], Request.ScanAsync("10", new ScanOptions { MatchPattern = "key*", Count = 20, Type = ValkeyType.String }).GetArgs()),

            // WAIT Commands
            () => Assert.Equal(["WAIT", "1", "1000"], Request.WaitAsync(1, 1000).GetArgs()),
            () => Assert.Equal(["WAIT", "0", "0"], Request.WaitAsync(0, 0).GetArgs()),
            () => Assert.Equal(["WAIT", "3", "5000"], Request.WaitAsync(3, 5000).GetArgs()),

            // List Commands
            () => Assert.Equal(["LPOP", "a"], Request.ListLeftPopAsync("a").GetArgs()),
            () => Assert.Equal(["LPOP", "a", "3"], Request.ListLeftPopAsync("a", 3).GetArgs()),
            () => Assert.Equal(["LPUSH", "a", "value"], Request.ListLeftPushAsync("a", "value").GetArgs()),
            () => Assert.Equal(["LPUSH", "a", "one", "two"], Request.ListLeftPushAsync("a", ["one", "two"]).GetArgs()),
            () => Assert.Equal(["RPOP", "a"], Request.ListRightPopAsync("a").GetArgs()),
            () => Assert.Equal(["RPOP", "a", "2"], Request.ListRightPopAsync("a", 2).GetArgs()),
            () => Assert.Equal(["RPUSH", "a", "value"], Request.ListRightPushAsync("a", "value").GetArgs()),
            () => Assert.Equal(["RPUSH", "a", "one", "two"], Request.ListRightPushAsync("a", ["one", "two"]).GetArgs()),
            () => Assert.Equal(["LLEN", "a"], Request.ListLengthAsync("a").GetArgs()),
            () => Assert.Equal(["LREM", "a", "0", "value"], Request.ListRemoveAsync("a", "value", 0).GetArgs()),
            () => Assert.Equal(["LREM", "a", "2", "value"], Request.ListRemoveAsync("a", "value", 2).GetArgs()),
            () => Assert.Equal(["LREM", "a", "-1", "value"], Request.ListRemoveAsync("a", "value", -1).GetArgs()),
            () => Assert.Equal(["LTRIM", "a", "0", "10"], Request.ListTrimAsync("a", 0, 10).GetArgs()),
            () => Assert.Equal(["LTRIM", "a", "1", "-1"], Request.ListTrimAsync("a", 1, -1).GetArgs()),
            () => Assert.Equal(["LRANGE", "a", "0", "-1"], Request.ListRangeAsync("a", 0, -1).GetArgs()),
            () => Assert.Equal(["LRANGE", "a", "1", "5"], Request.ListRangeAsync("a", 1, 5).GetArgs()),
            () => Assert.Equal(["BLPOP", "key1", "key2", "5"], Request.ListBlockingLeftPopAsync(["key1", "key2"], TimeSpan.FromSeconds(5)).GetArgs()),
            () => Assert.Equal(["BLPOP", "key", "0"], Request.ListBlockingLeftPopAsync(["key"], TimeSpan.Zero).GetArgs()),
            () => Assert.Equal(["BLPOP", "a", "b", "c", "10"], Request.ListBlockingLeftPopAsync(["a", "b", "c"], TimeSpan.FromSeconds(10)).GetArgs()),
            () => Assert.Equal(["BLPOP", "single", "0.5"], Request.ListBlockingLeftPopAsync(["single"], TimeSpan.FromMilliseconds(500)).GetArgs()),
            () => Assert.Equal(["BRPOP", "key1", "key2", "10"], Request.ListBlockingRightPopAsync(["key1", "key2"], TimeSpan.FromSeconds(10)).GetArgs()),
            () => Assert.Equal(["BRPOP", "key", "0"], Request.ListBlockingRightPopAsync(["key"], TimeSpan.Zero).GetArgs()),
            () => Assert.Equal(["BRPOP", "x", "y", "z", "0.5"], Request.ListBlockingRightPopAsync(["x", "y", "z"], TimeSpan.FromMilliseconds(500)).GetArgs()),
            () => Assert.Equal(["BRPOP", "test", "1.5"], Request.ListBlockingRightPopAsync(["test"], TimeSpan.FromSeconds(1.5)).GetArgs()),
            () => Assert.Equal(["BLMOVE", "source", "dest", "LEFT", "RIGHT", "3"], Request.ListBlockingMoveAsync("source", "dest", ListSide.Left, ListSide.Right, TimeSpan.FromSeconds(3)).GetArgs()),
            () => Assert.Equal(["BLMOVE", "src", "dst", "RIGHT", "LEFT", "0"], Request.ListBlockingMoveAsync("src", "dst", ListSide.Right, ListSide.Left, TimeSpan.Zero).GetArgs()),
            () => Assert.Equal(["BLMOVE", "a", "b", "LEFT", "LEFT", "2.5"], Request.ListBlockingMoveAsync("a", "b", ListSide.Left, ListSide.Left, TimeSpan.FromSeconds(2.5)).GetArgs()),
            () => Assert.Equal(["BLMOVE", "list1", "list2", "RIGHT", "RIGHT", "1"], Request.ListBlockingMoveAsync("list1", "list2", ListSide.Right, ListSide.Right, TimeSpan.FromSeconds(1)).GetArgs()),
            () => Assert.Equal(["BLMPOP", "2", "2", "key1", "key2", "LEFT"], Request.ListBlockingPopAsync(["key1", "key2"], ListSide.Left, TimeSpan.FromSeconds(2)).GetArgs()),
            () => Assert.Equal(["BLMPOP", "0", "1", "key", "RIGHT"], Request.ListBlockingPopAsync(["key"], ListSide.Right, TimeSpan.Zero).GetArgs()),
            () => Assert.Equal(["BLMPOP", "1.5", "3", "a", "b", "c", "LEFT"], Request.ListBlockingPopAsync(["a", "b", "c"], ListSide.Left, TimeSpan.FromSeconds(1.5)).GetArgs()),
            () => Assert.Equal(["BLMPOP", "0.25", "1", "single", "RIGHT"], Request.ListBlockingPopAsync(["single"], ListSide.Right, TimeSpan.FromMilliseconds(250)).GetArgs()),
            () => Assert.Equal(["BLMPOP", "5", "2", "key1", "key2", "LEFT", "COUNT", "3"], Request.ListBlockingPopAsync(["key1", "key2"], ListSide.Left, 3, TimeSpan.FromSeconds(5)).GetArgs()),
            () => Assert.Equal(["BLMPOP", "0", "1", "key", "RIGHT", "COUNT", "10"], Request.ListBlockingPopAsync(["key"], ListSide.Right, 10, TimeSpan.Zero).GetArgs()),
            () => Assert.Equal(["BLMPOP", "2.5", "4", "w", "x", "y", "z", "LEFT", "COUNT", "1"], Request.ListBlockingPopAsync(["w", "x", "y", "z"], ListSide.Left, 1, TimeSpan.FromSeconds(2.5)).GetArgs()),
            () => Assert.Equal(["BLMPOP", "1", "1", "test", "RIGHT", "COUNT", "5"], Request.ListBlockingPopAsync(["test"], ListSide.Right, 5, TimeSpan.FromSeconds(1)).GetArgs()),
            () => Assert.Equal(["LMPOP", "2", "key1", "key2", "LEFT", "COUNT", "3"], Request.ListLeftPopAsync(["key1", "key2"], 3).GetArgs()),
            () => Assert.Equal(["LMPOP", "2", "key1", "key2", "RIGHT", "COUNT", "3"], Request.ListRightPopAsync(["key1", "key2"], 3).GetArgs()),
            () => Assert.Equal(["LPUSHX", "a", "value"], Request.ListLeftPushAsync("a", "value", When.Exists).GetArgs()),
            () => Assert.Equal(["LPUSHX", "a", "one", "two"], Request.ListLeftPushAsync("a", ["one", "two"], When.Exists).GetArgs()),
            () => Assert.Equal(["RPUSHX", "a", "value"], Request.ListRightPushAsync("a", "value", When.Exists).GetArgs()),
            () => Assert.Equal(["RPUSHX", "a", "one", "two"], Request.ListRightPushAsync("a", ["one", "two"], When.Exists).GetArgs()),
            () => Assert.Equal(["LINDEX", "a", "0"], Request.ListGetByIndexAsync("a", 0).GetArgs()),
            () => Assert.Equal(["LINDEX", "a", "-1"], Request.ListGetByIndexAsync("a", -1).GetArgs()),
            () => Assert.Equal(["LINSERT", "a", "BEFORE", "pivot", "value"], Request.ListInsertBeforeAsync("a", "pivot", "value").GetArgs()),
            () => Assert.Equal(["LINSERT", "a", "AFTER", "pivot", "value"], Request.ListInsertAfterAsync("a", "pivot", "value").GetArgs()),
            () => Assert.Equal(["LMOVE", "src", "dest", "LEFT", "RIGHT"], Request.ListMoveAsync("src", "dest", ListSide.Left, ListSide.Right).GetArgs()),
            () => Assert.Equal(["LMOVE", "src", "dest", "RIGHT", "LEFT"], Request.ListMoveAsync("src", "dest", ListSide.Right, ListSide.Left).GetArgs()),
            () => Assert.Equal(["LPOS", "a", "element"], Request.ListPositionAsync("a", "element").GetArgs()),
            () => Assert.Equal(["LPOS", "a", "element", "RANK", "2"], Request.ListPositionAsync("a", "element", 2).GetArgs()),
            () => Assert.Equal(["LPOS", "a", "element", "MAXLEN", "100"], Request.ListPositionAsync("a", "element", 1, 100).GetArgs()),
            () => Assert.Equal(["LPOS", "a", "element", "COUNT", "5"], Request.ListPositionsAsync("a", "element", 5).GetArgs()),
            () => Assert.Equal(["LPOS", "a", "element", "COUNT", "5", "RANK", "2"], Request.ListPositionsAsync("a", "element", 5, 2).GetArgs()),
            () => Assert.Equal(["LPOS", "a", "element", "COUNT", "5", "MAXLEN", "50"], Request.ListPositionsAsync("a", "element", 5, 1, 50).GetArgs()),
            () => Assert.Equal(["LSET", "a", "0", "value"], Request.ListSetByIndexAsync("a", 0, "value").GetArgs()),
            () => Assert.Equal(["LSET", "a", "-1", "value"], Request.ListSetByIndexAsync("a", -1, "value").GetArgs()),

            // Hash Commands
            () => Assert.Equal(new string[] { "HGET", "key", "field" }, Request.HashGetAsync("key", "field").GetArgs()),
            () => Assert.Equal(["HMGET", "key", "field1", "field2"], Request.HashGetAsync("key", ["field1", "field2"]).GetArgs()),
            () => Assert.Equal(new string[] { "HGETALL", "key" }, Request.HashGetAllAsync("key").GetArgs()),
            () => Assert.Equal(["HMSET", "key", "field1", "value1", "field2", "value2"], Request.HashSetAsync("key", [new HashEntry("field1", "value1"), new HashEntry("field2", "value2")]).GetArgs()),
            () => Assert.Equal(["HMSET", "key", "field", "value"], Request.HashSetAsync("key", [new HashEntry("field", "value")]).GetArgs()),
            () => Assert.Equal(new string[] { "HDEL", "key", "field" }, Request.HashDeleteAsync("key", "field").GetArgs()),
            () => Assert.Equal(["HDEL", "key", "field1", "field2"], Request.HashDeleteAsync("key", ["field1", "field2"]).GetArgs()),
            () => Assert.Equal(new string[] { "HEXISTS", "key", "field" }, Request.HashExistsAsync("key", "field").GetArgs()),
            () => Assert.Equal(new string[] { "HINCRBY", "key", "field", "5" }, Request.HashIncrementAsync("key", "field", 5L).GetArgs()),
            () => Assert.Equal(new string[] { "HINCRBY", "key", "field", "1" }, Request.HashIncrementAsync("key", "field", 1L).GetArgs()),
            () => Assert.Equal(new string[] { "HINCRBYFLOAT", "key", "field", "2.5" }, Request.HashIncrementAsync("key", "field", 2.5).GetArgs()),
            () => Assert.Equal(new string[] { "HKEYS", "key" }, Request.HashKeysAsync("key").GetArgs()),
            () => Assert.Equal(new string[] { "HLEN", "key" }, Request.HashLengthAsync("key").GetArgs()),
            () => Assert.Equal(new string[] { "HSCAN", "key", "0" }, Request.HashScanAsync<HashEntry>("key", 0, ValkeyValue.Null, 0).GetArgs()),
            () => Assert.Equal(new string[] { "HSCAN", "key", "0", "MATCH", "pattern*", "COUNT", "10" }, Request.HashScanAsync<HashEntry>("key", 0, "pattern*", 10).GetArgs()),
            () => Assert.Equal(new string[] { "HSCAN", "key", "0" }, Request.HashScanAsync<ValkeyValue>("key", 0, ValkeyValue.Null, 0, false).GetArgs()),
            () => Assert.Equal(new string[] { "HSCAN", "key", "0", "MATCH", "pattern*", "COUNT", "10" }, Request.HashScanAsync<ValkeyValue>("key", 0, "pattern*", 10, false).GetArgs()),
            () => Assert.Equal(new string[] { "HSTRLEN", "key", "field" }, Request.HashStringLengthAsync("key", "field").GetArgs()),
            () => Assert.Equal(new string[] { "HVALS", "key" }, Request.HashValuesAsync("key").GetArgs()),
            () => Assert.Equal(new string[] { "HRANDFIELD", "key" }, Request.HashRandomFieldAsync("key").GetArgs()),
            () => Assert.Equal(new string[] { "HRANDFIELD", "key", "3" }, Request.HashRandomFieldsAsync("key", 3).GetArgs()),
            () => Assert.Equal(new string[] { "HRANDFIELD", "key", "3", "WITHVALUES" }, Request.HashRandomFieldsWithValuesAsync("key", 3).GetArgs()),

            // Geospatial Commands
            () => Assert.Equal(["GEOADD", "key", "13.361389000000001", "38.115555999999998", "Palermo"], Request.GeoAddAsync("key", new GeoEntry(13.361389, 38.115556, "Palermo")).GetArgs()),
            () => Assert.Equal(["GEOADD", "key", "13.361389000000001", "38.115555999999998", "Palermo", "15.087268999999999", "37.502668999999997", "Catania"], Request.GeoAddAsync("key", [new GeoEntry(13.361389, 38.115556, "Palermo"), new GeoEntry(15.087269, 37.502669, "Catania")]).GetArgs()),
            () => Assert.Equal(["GEOADD", "key", "NX", "13.361389000000001", "38.115555999999998", "Palermo"], Request.GeoAddAsync("key", new GeoEntry(13.361389, 38.115556, "Palermo"), new GeoAddOptions(ConditionalChange.ONLY_IF_DOES_NOT_EXIST)).GetArgs()),
            () => Assert.Equal(["GEOADD", "key", "XX", "13.361389000000001", "38.115555999999998", "Palermo"], Request.GeoAddAsync("key", new GeoEntry(13.361389, 38.115556, "Palermo"), new GeoAddOptions(ConditionalChange.ONLY_IF_EXISTS)).GetArgs()),
            () => Assert.Equal(["GEOADD", "key", "CH", "13.361389000000001", "38.115555999999998", "Palermo"], Request.GeoAddAsync("key", new GeoEntry(13.361389, 38.115556, "Palermo"), new GeoAddOptions(true)).GetArgs()),
            () => Assert.Equal(["GEODIST", "key", "Palermo", "Catania", "m"], Request.GeoDistanceAsync("key", "Palermo", "Catania", GeoUnit.Meters).GetArgs()),
            () => Assert.Equal(["GEODIST", "key", "Palermo", "Catania", "km"], Request.GeoDistanceAsync("key", "Palermo", "Catania", GeoUnit.Kilometers).GetArgs()),
            () => Assert.Equal(["GEODIST", "key", "Palermo", "Catania", "mi"], Request.GeoDistanceAsync("key", "Palermo", "Catania", GeoUnit.Miles).GetArgs()),
            () => Assert.Equal(["GEODIST", "key", "Palermo", "Catania", "ft"], Request.GeoDistanceAsync("key", "Palermo", "Catania", GeoUnit.Feet).GetArgs()),
            () => Assert.Equal(["GEOHASH", "key", "Palermo"], Request.GeoHashAsync("key", "Palermo").GetArgs()),
            () => Assert.Equal(["GEOHASH", "key", "Palermo", "Catania"], Request.GeoHashAsync("key", ["Palermo", "Catania"]).GetArgs()),
            () => Assert.Equal(["GEOPOS", "key", "Palermo"], Request.GeoPositionAsync("key", "Palermo").GetArgs()),
            () => Assert.Equal(["GEOPOS", "key", "Palermo", "Catania"], Request.GeoPositionAsync("key", ["Palermo", "Catania"]).GetArgs()),
            () => Assert.Equal(["GEOSEARCH", "key", "FROMMEMBER", "Palermo", "BYRADIUS", "100", "km"], Request.GeoSearchAsync("key", "Palermo", new GeoSearchCircle(100, GeoUnit.Kilometers)).GetArgs()),
            () => Assert.Equal(["GEOSEARCH", "key", "FROMLONLAT", "13.361389000000001", "38.115555999999998", "BYRADIUS", "200", "m"], Request.GeoSearchAsync("key", new GeoPosition(13.361389, 38.115556), new GeoSearchCircle(200, GeoUnit.Meters)).GetArgs()),
            () => Assert.Equal(["GEOSEARCH", "key", "FROMMEMBER", "Palermo", "BYBOX", "300", "400", "km"], Request.GeoSearchAsync("key", "Palermo", new GeoSearchBox(400, 300, GeoUnit.Kilometers)).GetArgs()),
            () => Assert.Equal(["GEOSEARCHSTORE", "dest", "key", "FROMMEMBER", "Palermo", "BYRADIUS", "100", "km"], Request.GeoSearchAndStoreAsync("key", "dest", "Palermo", new GeoSearchCircle(100, GeoUnit.Kilometers), -1, true, null, false).GetArgs()),
            () => Assert.Equal(["GEOSEARCHSTORE", "dest", "key", "FROMLONLAT", "13.361389000000001", "38.115555999999998", "BYRADIUS", "200", "m", "STOREDIST"], Request.GeoSearchAndStoreAsync("key", "dest", new GeoPosition(13.361389, 38.115556), new GeoSearchCircle(200, GeoUnit.Meters), -1, true, null, true).GetArgs()),

            // HyperLogLog Commands
            () => Assert.Equal(["PFADD", "key", "element"], Request.HyperLogLogAddAsync("key", "element").GetArgs()),
            () => Assert.Equal(["PFADD", "key", "element1", "element2", "element3"], Request.HyperLogLogAddAsync("key", ["element1", "element2", "element3"]).GetArgs()),
            () => Assert.Equal(["PFCOUNT", "key"], Request.HyperLogLogLengthAsync("key").GetArgs()),
            () => Assert.Equal(["PFCOUNT", "key1", "key2", "key3"], Request.HyperLogLogLengthAsync(["key1", "key2", "key3"]).GetArgs()),
            () => Assert.Equal(["PFMERGE", "dest", "src1", "src2"], Request.HyperLogLogMergeAsync("dest", "src1", "src2").GetArgs()),
            () => Assert.Equal(["PFMERGE", "dest", "src1", "src2", "src3"], Request.HyperLogLogMergeAsync("dest", ["src1", "src2", "src3"]).GetArgs()),

            // Bitmap Commands
            () => Assert.Equal(["GETBIT", "key", "0"], Request.GetBitAsync("key", 0).GetArgs()),
            () => Assert.Equal(["GETBIT", "key", "100"], Request.GetBitAsync("key", 100).GetArgs()),
            () => Assert.Equal(["SETBIT", "key", "0", "1"], Request.SetBitAsync("key", 0, true).GetArgs()),
            () => Assert.Equal(["SETBIT", "key", "5", "0"], Request.SetBitAsync("key", 5, false).GetArgs()),
            () => Assert.Equal(["BITCOUNT", "key", "0", "-1"], Request.BitCountAsync("key", 0, -1, StringIndexType.Byte).GetArgs()),
            () => Assert.Equal(["BITCOUNT", "key", "1", "5", "BIT"], Request.BitCountAsync("key", 1, 5, StringIndexType.Bit).GetArgs()),
            () => Assert.Equal(["BITPOS", "key", "1", "0", "-1"], Request.BitPositionAsync("key", true, 0, -1, StringIndexType.Byte).GetArgs()),
            () => Assert.Equal(["BITPOS", "key", "0", "2", "10", "BIT"], Request.BitPositionAsync("key", false, 2, 10, StringIndexType.Bit).GetArgs()),
            () => Assert.Equal(["BITOP", "AND", "dest", "key1", "key2"], Request.BitOperationAsync(Bitwise.And, "dest", "key1", "key2").GetArgs()),
            () => Assert.Equal(["BITOP", "OR", "dest", "key1", "key2", "key3"], Request.BitOperationAsync(Bitwise.Or, "dest", ["key1", "key2", "key3"]).GetArgs()),
            () => Assert.Equal(["BITOP", "XOR", "dest", "key1", "key2"], Request.BitOperationAsync(Bitwise.Xor, "dest", ["key1", "key2"]).GetArgs()),
            () => Assert.Equal(["BITOP", "NOT", "dest", "key1"], Request.BitOperationAsync(Bitwise.Not, "dest", ["key1"]).GetArgs()),
            () => Assert.Equal(["BITFIELD", "key", "GET", "u8", "0"], Request.BitFieldAsync("key", [new BitFieldOptions.BitFieldGet(BitFieldOptions.Encoding.Unsigned(8), new BitFieldOptions.BitOffset(0))]).GetArgs()),
            () => Assert.Equal(["BITFIELD", "key", "SET", "i16", "#1", "100"], Request.BitFieldAsync("key", [new BitFieldOptions.BitFieldSet(BitFieldOptions.Encoding.Signed(16), new BitFieldOptions.BitOffsetMultiplier(1), 100)]).GetArgs()),
            () => Assert.Equal(["BITFIELD", "key", "INCRBY", "u32", "8", "5"], Request.BitFieldAsync("key", [new BitFieldOptions.BitFieldIncrBy(BitFieldOptions.Encoding.Unsigned(32), new BitFieldOptions.BitOffset(8), 5)]).GetArgs()),
            () => Assert.Equal(["BITFIELD", "key", "OVERFLOW", "WRAP", "SET", "u8", "0", "255"], Request.BitFieldAsync("key", [new BitFieldOptions.BitFieldOverflow(BitFieldOptions.OverflowType.Wrap), new BitFieldOptions.BitFieldSet(BitFieldOptions.Encoding.Unsigned(8), new BitFieldOptions.BitOffset(0), 255)]).GetArgs()),
            () => Assert.Equal(["BITFIELDREADONLY", "key", "GET", "u8", "0", "GET", "i4", "8"], Request.BitFieldReadOnlyAsync("key", [new BitFieldOptions.BitFieldGet(BitFieldOptions.Encoding.Unsigned(8), new BitFieldOptions.BitOffset(0)), new BitFieldOptions.BitFieldGet(BitFieldOptions.Encoding.Signed(4), new BitFieldOptions.BitOffset(8))]).GetArgs()),

            // Hash Field Expire Commands (Valkey 9.0+)
            () => Assert.Equal(["HGETEX", "key", "EX", "60", "FIELDS", "2", "field1", "field2"], Request.HashGetExAsync("key", ["field1", "field2"], new HashGetExOptions().SetExpiry(HGetExExpiry.Seconds(60))).GetArgs()),
            () => Assert.Equal(["HGETEX", "key", "PX", "5000", "FIELDS", "1", "field1"], Request.HashGetExAsync("key", ["field1"], new HashGetExOptions().SetExpiry(HGetExExpiry.Milliseconds(5000))).GetArgs()),
            () => Assert.Equal(["HGETEX", "key", "EXAT", "1609459200", "FIELDS", "1", "field1"], Request.HashGetExAsync("key", ["field1"], new HashGetExOptions().SetExpiry(HGetExExpiry.UnixSeconds(1609459200))).GetArgs()),
            () => Assert.Equal(["HGETEX", "key", "PXAT", "1609459200000", "FIELDS", "1", "field1"], Request.HashGetExAsync("key", ["field1"], new HashGetExOptions().SetExpiry(HGetExExpiry.UnixMilliseconds(1609459200000))).GetArgs()),
            () => Assert.Equal(["HGETEX", "key", "PERSIST", "FIELDS", "1", "field1"], Request.HashGetExAsync("key", ["field1"], new HashGetExOptions().SetExpiry(HGetExExpiry.Persist())).GetArgs()),
            () => Assert.Equal(["HSETEX", "key", "EX", "60", "FIELDS", "2", "field1", "value1", "field2", "value2"], Request.HashSetExAsync("key", new Dictionary<ValkeyValue, ValkeyValue> { { "field1", "value1" }, { "field2", "value2" } }, new HashSetExOptions().SetExpiry(ExpirySet.Seconds(60))).GetArgs()),
            () => Assert.Equal(["HSETEX", "key", "PX", "5000", "FIELDS", "1", "field1", "value1"], Request.HashSetExAsync("key", new Dictionary<ValkeyValue, ValkeyValue> { { "field1", "value1" } }, new HashSetExOptions().SetExpiry(ExpirySet.Milliseconds(5000))).GetArgs()),
            () => Assert.Equal(["HSETEX", "key", "EXAT", "60", "FIELDS", "2", "field1", "value1", "field2", "value2"], Request.HashSetExAsync("key", new Dictionary<ValkeyValue, ValkeyValue> { { "field1", "value1" }, { "field2", "value2" } }, new HashSetExOptions().SetExpiry(ExpirySet.UnixSeconds(60))).GetArgs()),
            () => Assert.Equal(["HSETEX", "key", "PXAT", "5000", "FIELDS", "1", "field1", "value1"], Request.HashSetExAsync("key", new Dictionary<ValkeyValue, ValkeyValue> { { "field1", "value1" } }, new HashSetExOptions().SetExpiry(ExpirySet.UnixMilliseconds(5000))).GetArgs()),
            () => Assert.Equal(["HSETEX", "key", "KEEPTTL", "FIELDS", "1", "field1", "value1"], Request.HashSetExAsync("key", new Dictionary<ValkeyValue, ValkeyValue> { { "field1", "value1" } }, new HashSetExOptions().SetExpiry(ExpirySet.KeepExisting())).GetArgs()),
            () => Assert.Equal(["HSETEX", "key", "FNX", "FIELDS", "1", "field1", "value1"], Request.HashSetExAsync("key", new Dictionary<ValkeyValue, ValkeyValue> { { "field1", "value1" } }, new HashSetExOptions().SetOnlyIfNoneExist()).GetArgs()),
            () => Assert.Equal(["HSETEX", "key", "FXX", "FIELDS", "1", "field1", "value1"], Request.HashSetExAsync("key", new Dictionary<ValkeyValue, ValkeyValue> { { "field1", "value1" } }, new HashSetExOptions().SetOnlyIfAllExist()).GetArgs()),
            () => Assert.Equal(["HPERSIST", "key", "FIELDS", "2", "field1", "field2"], Request.HashPersistAsync("key", ["field1", "field2"]).GetArgs()),
            () => Assert.Equal(["HEXPIRE", "key", "60", "FIELDS", "2", "field1", "field2"], Request.HashExpireAsync("key", 60, ["field1", "field2"], new HashFieldExpirationConditionOptions()).GetArgs()),
            () => Assert.Equal(["HEXPIRE", "key", "60", "NX", "FIELDS", "2", "field1", "field2"], Request.HashExpireAsync("key", 60, ["field1", "field2"], new HashFieldExpirationConditionOptions().SetCondition(ExpireOptions.HasNoExpiry)).GetArgs()),
            () => Assert.Equal(["HEXPIRE", "key", "60", "XX", "FIELDS", "2", "field1", "field2"], Request.HashExpireAsync("key", 60, ["field1", "field2"], new HashFieldExpirationConditionOptions().SetCondition(ExpireOptions.HasExistingExpiry)).GetArgs()),
            () => Assert.Equal(["HEXPIRE", "key", "60", "GT", "FIELDS", "2", "field1", "field2"], Request.HashExpireAsync("key", 60, ["field1", "field2"], new HashFieldExpirationConditionOptions().SetCondition(ExpireOptions.NewExpiryGreaterThanCurrent)).GetArgs()),
            () => Assert.Equal(["HEXPIRE", "key", "60", "LT", "FIELDS", "2", "field1", "field2"], Request.HashExpireAsync("key", 60, ["field1", "field2"], new HashFieldExpirationConditionOptions().SetCondition(ExpireOptions.NewExpiryLessThanCurrent)).GetArgs()),
            () => Assert.Equal(["HPEXPIRE", "key", "5000", "FIELDS", "2", "field1", "field2"], Request.HashPExpireAsync("key", 5000, ["field1", "field2"], new HashFieldExpirationConditionOptions()).GetArgs()),
            () => Assert.Equal(["HPEXPIRE", "key", "5000", "NX", "FIELDS", "2", "field1", "field2"], Request.HashPExpireAsync("key", 5000, ["field1", "field2"], new HashFieldExpirationConditionOptions().SetCondition(ExpireOptions.HasNoExpiry)).GetArgs()),
            () => Assert.Equal(["HEXPIREAT", "key", "1609459200", "FIELDS", "2", "field1", "field2"], Request.HashExpireAtAsync("key", 1609459200, ["field1", "field2"], new HashFieldExpirationConditionOptions()).GetArgs()),
            () => Assert.Equal(["HEXPIREAT", "key", "1609459200", "NX", "FIELDS", "2", "field1", "field2"], Request.HashExpireAtAsync("key", 1609459200, ["field1", "field2"], new HashFieldExpirationConditionOptions().SetCondition(ExpireOptions.HasNoExpiry)).GetArgs()),
            () => Assert.Equal(["HPEXPIREAT", "key", "1609459200000", "FIELDS", "2", "field1", "field2"], Request.HashPExpireAtAsync("key", 1609459200000, ["field1", "field2"], new HashFieldExpirationConditionOptions()).GetArgs()),
            () => Assert.Equal(["HPEXPIREAT", "key", "1609459200000", "NX", "FIELDS", "2", "field1", "field2"], Request.HashPExpireAtAsync("key", 1609459200000, ["field1", "field2"], new HashFieldExpirationConditionOptions().SetCondition(ExpireOptions.HasNoExpiry)).GetArgs()),
            () => Assert.Equal(["HEXPIRETIME", "key", "FIELDS", "2", "field1", "field2"], Request.HashExpireTimeAsync("key", ["field1", "field2"]).GetArgs()),
            () => Assert.Equal(["HPEXPIRETIME", "key", "FIELDS", "2", "field1", "field2"], Request.HashPExpireTimeAsync("key", ["field1", "field2"]).GetArgs()),
            () => Assert.Equal(["HTTL", "key", "FIELDS", "2", "field1", "field2"], Request.HashTtlAsync("key", ["field1", "field2"]).GetArgs()),
            () => Assert.Equal(["HPTTL", "key", "FIELDS", "2", "field1", "field2"], Request.HashPTtlAsync("key", ["field1", "field2"]).GetArgs())
        );
    }

    [Fact]
    public void ValidateCommandConverters()
    {
        Assert.Multiple(
            () => Assert.Equal(1, Request.CustomCommand([]).Converter(1)),
            () => Assert.Equal(.1, Request.CustomCommand([]).Converter(.1)),
            () => Assert.Null(Request.CustomCommand([]).Converter(null)),

            // String Commands
            () => Assert.True(Request.StringSet("key", "value").Converter("OK")),
            () => Assert.Equal<GlideString>("value", Request.StringGet("key").Converter("value")),
            () => Assert.Equal(ValkeyValue.Null, Request.StringGet("key").Converter(null!)),
            () => Assert.Equal(5L, Request.StringLength("key").Converter(5L)),
            () => Assert.Equal(0L, Request.StringLength("key").Converter(0L)),
            () => Assert.Equal(new ValkeyValue("hello"), Request.StringGetRange("key", 0, 4).Converter("hello")),
            () => Assert.Equal(new ValkeyValue(""), Request.StringGetRange("key", 0, 4).Converter("")),
            () => Assert.Equal(ValkeyValue.Null, Request.StringGetRange("key", 0, 4).Converter(null!)),
            () => Assert.Equal((ValkeyValue)10L, Request.StringSetRange("key", 5, "world").Converter(10L)),
            () => Assert.Equal(11L, Request.StringAppend("key", "value").Converter(11L)),
            () => Assert.Equal(9L, Request.StringDecr("key").Converter(9L)),
            () => Assert.Equal(5L, Request.StringDecrBy("key", 5).Converter(5L)),
            () => Assert.Equal(11L, Request.StringIncr("key").Converter(11L)),
            () => Assert.Equal(15L, Request.StringIncrBy("key", 5).Converter(15L)),
            () => Assert.Equal(10.5, Request.StringIncrByFloat("key", 0.5).Converter(10.5)),
            () => Assert.True(Request.StringSetMultiple([
                new KeyValuePair<ValkeyKey, ValkeyValue>("key1", "value1"),
                new KeyValuePair<ValkeyKey, ValkeyValue>("key2", "value2")
            ]).Converter("OK")),
            () => Assert.False(Request.StringSetMultiple([
                new KeyValuePair<ValkeyKey, ValkeyValue>("key1", "value1"),
                new KeyValuePair<ValkeyKey, ValkeyValue>("key2", "value2")
            ]).Converter("ERROR")),
            () => Assert.True(Request.StringSetMultipleNX([new KeyValuePair<ValkeyKey, ValkeyValue>("key1", "value1")]).Converter(true)),
            () => Assert.False(Request.StringSetMultipleNX([new KeyValuePair<ValkeyKey, ValkeyValue>("key1", "value1")]).Converter(false)),
            () => Assert.Equal("test_value", Request.StringGetDelete("test_key").Converter(new GlideString("test_value")).ToString()),
            () => Assert.True(Request.StringGetDelete("test_key").Converter(null!).IsNull),
            () => Assert.Equal("test_value", Request.StringGetSetExpiry("test_key", TimeSpan.FromSeconds(60)).Converter(new GlideString("test_value")).ToString()),
            () => Assert.True(Request.StringGetSetExpiry("test_key", TimeSpan.FromSeconds(60)).Converter(null!).IsNull),

            // Server Management Commands
            () => Assert.Equal(["CONFIGGET", "*"], Request.ConfigGetAsync("*").GetArgs()),
            () => Assert.Equal(["CONFIGGET", "maxmemory"], Request.ConfigGetAsync("maxmemory").GetArgs()),
            () => Assert.Equal(["CONFIGGET", "*"], Request.ConfigGetAsync().GetArgs()),
            () => Assert.Equal(["CONFIGRESETSTAT"], Request.ConfigResetStatisticsAsync().GetArgs()),
            () => Assert.Equal(["CONFIGREWRITE"], Request.ConfigRewriteAsync().GetArgs()),
            () => Assert.Equal(["CONFIGSET", "maxmemory", "100mb"], Request.ConfigSetAsync("maxmemory", "100mb").GetArgs()),
            () => Assert.Equal(["CONFIGSET", "timeout", "300"], Request.ConfigSetAsync("timeout", "300").GetArgs()),
            () => Assert.Equal(["DBSIZE"], Request.DatabaseSizeAsync().GetArgs()),
            () => Assert.Equal(["DBSIZE"], Request.DatabaseSizeAsync().GetArgs()),
            () => Assert.Equal(["FLUSHALL"], Request.FlushAllDatabasesAsync().GetArgs()),
            () => Assert.Equal(["FLUSHDB"], Request.FlushDatabaseAsync().GetArgs()),
            () => Assert.Equal(["FLUSHDB"], Request.FlushDatabaseAsync().GetArgs()),
            () => Assert.Equal(["LASTSAVE"], Request.LastSaveAsync().GetArgs()),
            () => Assert.Equal(["TIME"], Request.TimeAsync().GetArgs()),
            () => Assert.Equal(["LOLWUT"], Request.LolwutAsync().GetArgs()),

            // Server Management Command Converters
            () => Assert.Equal([new("maxmemory", "100mb")], Request.ConfigGetAsync("maxmemory").Converter(new object[] { (gs)"maxmemory", "100mb" })),
            () => Assert.Equal([], Request.ConfigGetAsync("nonexistent").Converter(Array.Empty<object>())),
            () => Assert.Equal(100L, Request.DatabaseSizeAsync().Converter(100L)),
            () => Assert.Equal(0L, Request.DatabaseSizeAsync().Converter(0L)),
            () => Assert.Equal(DateTime.UnixEpoch.AddSeconds(1609459200), Request.LastSaveAsync().Converter(1609459200L)),
            () => Assert.Equal(DateTime.UnixEpoch.AddSeconds(1609459200).AddTicks(123456 * 10), Request.TimeAsync().Converter(["1609459200", "123456"])),
            () => Assert.Equal("Valkey 7.0.0", Request.LolwutAsync().Converter("Valkey 7.0.0")),
            () => Assert.Equal("test_value", Request.StringGetSetExpiry("test_key", new DateTime(2021, 1, 1, 0, 0, 0, DateTimeKind.Utc)).Converter(new GlideString("test_value")).ToString()),
            () => Assert.Equal("common", Request.StringLongestCommonSubsequence("key1", "key2").Converter(new GlideString("common"))!.ToString()),
            () => Assert.Equal(5L, Request.StringLongestCommonSubsequenceLength("key1", "key2").Converter(5L)),

            // Info Command Converters
            () => Assert.Equal("info", Request.Info([]).Converter("info")),
            () => Assert.Equal("server info", Request.Info([InfoOptions.Section.SERVER]).Converter("server info")),
            () => Assert.Equal("clients info", Request.Info([InfoOptions.Section.CLIENTS]).Converter("clients info")),
            () => Assert.Equal("memory info", Request.Info([InfoOptions.Section.MEMORY]).Converter("memory info")),
            () => Assert.Equal("persistence info", Request.Info([InfoOptions.Section.PERSISTENCE]).Converter("persistence info")),
            () => Assert.Equal("stats info", Request.Info([InfoOptions.Section.STATS]).Converter("stats info")),
            () => Assert.Equal("replication info", Request.Info([InfoOptions.Section.REPLICATION]).Converter("replication info")),
            () => Assert.Equal("cpu info", Request.Info([InfoOptions.Section.CPU]).Converter("cpu info")),
            () => Assert.Equal("commandstats info", Request.Info([InfoOptions.Section.COMMANDSTATS]).Converter("commandstats info")),
            () => Assert.Equal("latencystats info", Request.Info([InfoOptions.Section.LATENCYSTATS]).Converter("latencystats info")),
            () => Assert.Equal("sentinel info", Request.Info([InfoOptions.Section.SENTINEL]).Converter("sentinel info")),
            () => Assert.Equal("cluster info", Request.Info([InfoOptions.Section.CLUSTER]).Converter("cluster info")),
            () => Assert.Equal("modules info", Request.Info([InfoOptions.Section.MODULES]).Converter("modules info")),
            () => Assert.Equal("keyspace info", Request.Info([InfoOptions.Section.KEYSPACE]).Converter("keyspace info")),
            () => Assert.Equal("errorstats info", Request.Info([InfoOptions.Section.ERRORSTATS]).Converter("errorstats info")),
            () => Assert.Equal("all info", Request.Info([InfoOptions.Section.ALL]).Converter("all info")),
            () => Assert.Equal("default info", Request.Info([InfoOptions.Section.DEFAULT]).Converter("default info")),
            () => Assert.Equal("everything info", Request.Info([InfoOptions.Section.EVERYTHING]).Converter("everything info")),

            // Ping Command Converters
            () => Assert.IsType<TimeSpan>(Request.Ping().Converter("PONG")),
            () => Assert.IsType<TimeSpan>(Request.Ping("Hello").Converter("Hello")),
            () => Assert.True(Request.Ping().Converter("PONG") > TimeSpan.Zero),
            () => Assert.True(Request.Ping("test").Converter("test") >= TimeSpan.Zero),
            () => Assert.Equal<ValkeyValue>("message", Request.Echo("message").Converter("message")),

            () => Assert.Equal(ValkeyValue.Null, Request.ClientGetName().Converter(null!)),
            () => Assert.Equal("test-connection", Request.ClientGetName().Converter(new GlideString("test-connection"))),
            () => Assert.Equal(12345L, Request.ClientId().Converter(12345L)),
            () => Assert.Equal("OK", Request.Select(0).Converter("OK")),

            () => Assert.True(Request.SetAddAsync("key", "member").Converter(1L)),
            () => Assert.False(Request.SetAddAsync("key", "member").Converter(0L)),
            () => Assert.True(Request.SetRemoveAsync("key", "member").Converter(1L)),
            () => Assert.False(Request.SetRemoveAsync("key", "member").Converter(0L)),

            () => Assert.Equal(2L, Request.SetAddAsync("key", ["member1", "member2"]).Converter(2L)),
            () => Assert.Equal(1L, Request.SetRemoveAsync("key", ["member1", "member2"]).Converter(1L)),
            () => Assert.Equal(5L, Request.SetLengthAsync("key").Converter(5L)),
            () => Assert.Equal(3L, Request.SetIntersectionLengthAsync(["key1", "key2"]).Converter(3L)),
            () => Assert.Equal(4L, Request.SetUnionStoreAsync("dest", ["key1", "key2"]).Converter(4L)),
            () => Assert.Equal(2L, Request.SetIntersectStoreAsync("dest", ["key1", "key2"]).Converter(2L)),
            () => Assert.Equal(1L, Request.SetDifferenceStoreAsync("dest", ["key1", "key2"]).Converter(1L)),

            () => Assert.Equal<ValkeyValue>("member", Request.SetPopAsync("key").Converter("member")),
            () => Assert.Null(Request.SetPopAsync("key").Converter(null!)),

            // Generic Commands Converters
            () => Assert.True(Request.KeyDeleteAsync("key").Converter(1L)),
            () => Assert.False(Request.KeyDeleteAsync("key").Converter(0L)),
            () => Assert.Equal(2L, Request.KeyDeleteAsync(["key1", "key2"]).Converter(2L)),
            () => Assert.True(Request.KeyUnlinkAsync("key").Converter(1L)),
            () => Assert.False(Request.KeyUnlinkAsync("key").Converter(0L)),
            () => Assert.Equal(3L, Request.KeyUnlinkAsync(["key1", "key2", "key3"]).Converter(3L)),
            () => Assert.True(Request.KeyExistsAsync("key").Converter(1L)),
            () => Assert.False(Request.KeyExistsAsync("key").Converter(0L)),
            () => Assert.Equal(2L, Request.KeyExistsAsync(["key1", "key2"]).Converter(2L)),
            () => Assert.True(Request.KeyExpireAsync("key", TimeSpan.FromSeconds(60)).Converter(true)),
            () => Assert.False(Request.KeyExpireAsync("key", TimeSpan.FromSeconds(60)).Converter(false)),
            () => Assert.Equal(TimeSpan.FromMilliseconds(30), Request.KeyTimeToLiveAsync("key").Converter(30L)),
            () => Assert.Null(Request.KeyTimeToLiveAsync("key").Converter(-1L)),
            () => Assert.Null(Request.KeyTimeToLiveAsync("key").Converter(-2L)),
            () => Assert.Equal(ValkeyType.String, Request.KeyTypeAsync("key").Converter("string")),
            () => Assert.Equal(ValkeyType.List, Request.KeyTypeAsync("key").Converter("list")),
            () => Assert.Equal(ValkeyType.Set, Request.KeyTypeAsync("key").Converter("set")),
            () => Assert.Equal(ValkeyType.Hash, Request.KeyTypeAsync("key").Converter("hash")),
            () => Assert.Equal(ValkeyType.Stream, Request.KeyTypeAsync("key").Converter("stream")),
            () => Assert.Equal(ValkeyType.None, Request.KeyTypeAsync("key").Converter("none")),
            () => Assert.True(Request.KeyRenameAsync("oldkey", "newkey").Converter("OK")),
            () => Assert.True(Request.KeyRenameNXAsync("oldkey", "newkey").Converter(true)),
            () => Assert.False(Request.KeyRenameNXAsync("oldkey", "newkey").Converter(false)),
            () => Assert.True(Request.KeyPersistAsync("key").Converter(true)),
            () => Assert.False(Request.KeyPersistAsync("key").Converter(false)),
            () => Assert.NotNull(Request.KeyDumpAsync("key").Converter("dumpdata")),
            () => Assert.Null(Request.KeyDumpAsync("key").Converter(null!)),
            () => Assert.Equal("OK", Request.KeyRestoreAsync("key", []).Converter("OK")),
            () => Assert.Equal("OK", Request.KeyRestoreDateTimeAsync("key", []).Converter("OK")),
            () => Assert.True(Request.KeyTouchAsync("key").Converter(1L)),
            () => Assert.False(Request.KeyTouchAsync("key").Converter(0L)),
            () => Assert.Equal(2L, Request.KeyTouchAsync(["key1", "key2"]).Converter(2L)),
            () => Assert.True(Request.KeyCopyAsync("src", "dest").Converter(true)),
            () => Assert.False(Request.KeyCopyAsync("src", "dest").Converter(false)),
            () => Assert.Equal(new DateTime(2021, 1, 1, 0, 0, 0, DateTimeKind.Utc), Request.KeyExpireTimeAsync("key").Converter(1609459200000L)),
            () => Assert.Null(Request.KeyExpireTimeAsync("key").Converter(-1L)),
            () => Assert.Null(Request.KeyExpireTimeAsync("key").Converter(-2L)),
            () => Assert.Equal("embstr", Request.KeyEncodingAsync("key").Converter(new GlideString("embstr"))),
            () => Assert.Null(Request.KeyEncodingAsync("key").Converter(null!)),
            () => Assert.Equal(5L, Request.KeyFrequencyAsync("key").Converter(5L)),
            () => Assert.Null(Request.KeyFrequencyAsync("key").Converter(-1L)),
            () => Assert.Equal(10L, Request.KeyIdleTimeAsync("key").Converter(10L)),
            () => Assert.Null(Request.KeyIdleTimeAsync("key").Converter(-1L)),
            () => Assert.Equal(3L, Request.KeyRefCountAsync("key").Converter(3L)),
            () => Assert.Null(Request.KeyRefCountAsync("key").Converter(-1L)),
            () => Assert.Equal("randomkey", Request.KeyRandomAsync().Converter(new GlideString("randomkey"))),
            () => Assert.Null(Request.KeyRandomAsync().Converter(null!)),
            () => Assert.True(Request.KeyMoveAsync("key", 1).Converter(true)),
            () => Assert.False(Request.KeyMoveAsync("key", 1).Converter(false)),

            // SCAN Commands Converters
            () =>
            {
                var result = Request.ScanAsync("0").Converter(["0", new object[] { (gs)"key1", (gs)"key2" }]);
                Assert.Equal("0", result.Item1);
                Assert.Equal([new ValkeyKey("key1"), new ValkeyKey("key2")], result.Item2);
            },
            () =>
            {
                var result = Request.ScanAsync("10").Converter(["5", new object[] { (gs)"test" }]);
                Assert.Equal("5", result.Item1);
                Assert.Equal([new ValkeyKey("test")], result.Item2);
            },
            () =>
            {
                var result = Request.ScanAsync("0").Converter(["0", Array.Empty<object>()]);
                Assert.Equal("0", result.Item1);
                Assert.Empty(result.Item2);
            },

            // WAIT Commands Converters
            () => Assert.Equal(2L, Request.WaitAsync(1, 1000).Converter(2L)),
            () => Assert.Equal(0L, Request.WaitAsync(0, 0).Converter(0L)),
            () => Assert.Equal(1L, Request.WaitAsync(3, 5000).Converter(1L)),

            () => Assert.Equal("one", Request.ListLeftPopAsync("a").Converter("one")),
            () => Assert.Equal(["one", "two"], Request.ListLeftPopAsync("a", 2).Converter([(gs)"one", (gs)"two"])!),
            () => Assert.Null(Request.ListLeftPopAsync("a", 2).Converter(null!)),
            () => Assert.Equal(ValkeyValue.Null, Request.ListLeftPopAsync("a").Converter(null!)),
            () => Assert.Equal(1L, Request.ListLeftPushAsync("a", "value").Converter(1L)),
            () => Assert.Equal(2L, Request.ListLeftPushAsync("a", ["one", "two"]).Converter(2L)),
            () => Assert.Equal("three", Request.ListRightPopAsync("a").Converter("three")),
            () => Assert.Equal(ValkeyValue.Null, Request.ListRightPopAsync("a").Converter(null!)),
            () => Assert.Equal(["three", "four"], Request.ListRightPopAsync("a", 2).Converter([(gs)"three", (gs)"four"])!),
            () => Assert.Null(Request.ListRightPopAsync("a", 2).Converter(null!)),
            () => Assert.Equal(2L, Request.ListRightPushAsync("a", "value").Converter(2L)),
            () => Assert.Equal(3L, Request.ListRightPushAsync("a", ["three", "four"]).Converter(3L)),
            () => Assert.Equal(5L, Request.ListLengthAsync("a").Converter(5L)),
            () => Assert.Equal(0L, Request.ListLengthAsync("nonexistent").Converter(0L)),
            () => Assert.Equal(2L, Request.ListRemoveAsync("a", "value", 0).Converter(2L)),
            () => Assert.Equal(1L, Request.ListRemoveAsync("a", "value", 1).Converter(1L)),
            () => Assert.Equal(0L, Request.ListRemoveAsync("a", "nonexistent", 0).Converter(0L)),
            () => Assert.Equal("OK", Request.ListTrimAsync("a", 0, 10).Converter("OK")),
            () => Assert.Equal(["one", "two", "three"], Request.ListRangeAsync("a", 0, -1).Converter([(gs)"one", (gs)"two", (gs)"three"])),
            () => Assert.IsType<ValkeyValue[]>(Request.ListRangeAsync("a", 0, -1).Converter([(gs)"one", (gs)"two", (gs)"three"])),
            () => Assert.Equal([], Request.ListRangeAsync("nonexistent", 0, -1).Converter([])),

            // Hash Commands
            () => Assert.Equal<GlideString>("value", Request.HashGetAsync("key", "field").Converter("value")),
            () => Assert.Equal(ValkeyValue.Null, Request.HashGetAsync("key", "field").Converter(null!)),
            () => Assert.Equal("OK", Request.HashSetAsync("key", [new HashEntry("field", "value")]).Converter("OK")),
            () => Assert.True(Request.HashDeleteAsync("key", "field").Converter(1L)),
            () => Assert.False(Request.HashDeleteAsync("key", "field").Converter(0L)),
            () => Assert.Equal(2L, Request.HashDeleteAsync("key", ["field1", "field2"]).Converter(2L)),
            () => Assert.True(Request.HashExistsAsync("key", "field").Converter(true)),
            () => Assert.False(Request.HashExistsAsync("key", "field").Converter(false)),
            () => Assert.Equal(15L, Request.HashIncrementAsync("key", "field", 5L).Converter(15L)),
            () => Assert.Equal(10L, Request.HashIncrementAsync("key", "field", 1L).Converter(10L)),
            () => Assert.Equal(12.5, Request.HashIncrementAsync("key", "field", 2.5).Converter(12.5)),
            () => Assert.Equal(["field1", "field2"], Request.HashKeysAsync("key").Converter([(gs)"field1", (gs)"field2"])),
            () => Assert.Equal([], Request.HashKeysAsync("nonexistent").Converter([])),
            () => Assert.Equal(5L, Request.HashLengthAsync("key").Converter(5L)),
            () => Assert.Equal(10L, Request.HashStringLengthAsync("key", "field").Converter(10L)),

            // Hash Field Expire Commands converters (Valkey 9.0+)
            () => Assert.Equal(new ValkeyValue[] { "value1", "value2" }, Request.HashGetExAsync("key", ["field1", "field2"], new HashGetExOptions()).Converter([(gs)"value1", (gs)"value2"])),
            () => Assert.Null(Request.HashGetExAsync("key", ["field1"], new HashGetExOptions()).Converter(null!)),
            () => Assert.Equal(1L, Request.HashSetExAsync("key", new Dictionary<ValkeyValue, ValkeyValue> { { "field1", "value1" } }, new HashSetExOptions()).Converter(1L)),
            () => Assert.Equal(0L, Request.HashSetExAsync("key", new Dictionary<ValkeyValue, ValkeyValue> { { "field1", "value1" } }, new HashSetExOptions()).Converter(0L)),
            () => Assert.Equal([1L, -1L, -2L], Request.HashPersistAsync("key", ["field1", "field2", "field3"]).Converter([1L, -1L, -2L])),
            () => Assert.Equal([1L, 0L, -2L], Request.HashExpireAsync("key", 60, ["field1", "field2", "field3"], new HashFieldExpirationConditionOptions()).Converter([1L, 0L, -2L])),
            () => Assert.Equal([1L, 0L, -2L], Request.HashPExpireAsync("key", 5000, ["field1", "field2", "field3"], new HashFieldExpirationConditionOptions()).Converter([1L, 0L, -2L])),
            () => Assert.Equal([1L, 0L, -2L], Request.HashExpireAtAsync("key", 1609459200, ["field1", "field2", "field3"], new HashFieldExpirationConditionOptions()).Converter([1L, 0L, -2L])),
            () => Assert.Equal([1L, 0L, -2L], Request.HashPExpireAtAsync("key", 1609459200000, ["field1", "field2", "field3"], new HashFieldExpirationConditionOptions()).Converter([1L, 0L, -2L])),
            () => Assert.Equal([1609459200L, -1L, -2L], Request.HashExpireTimeAsync("key", ["field1", "field2", "field3"]).Converter([1609459200L, -1L, -2L])),
            () => Assert.Equal([1609459200000L, -1L, -2L], Request.HashPExpireTimeAsync("key", ["field1", "field2", "field3"]).Converter([1609459200000L, -1L, -2L])),
            () => Assert.Equal([60L, -1L, -2L], Request.HashTtlAsync("key", ["field1", "field2", "field3"]).Converter([60L, -1L, -2L])),
            () => Assert.Equal([5000L, -1L, -2L], Request.HashPTtlAsync("key", ["field1", "field2", "field3"]).Converter([5000L, -1L, -2L])),

            // List Commands converters
            () => Assert.Equal(["key", "value"], Request.ListBlockingLeftPopAsync(["key"], TimeSpan.FromSeconds(1)).Converter([(gs)"key", (gs)"value"])!),
            () => Assert.Null(Request.ListBlockingLeftPopAsync(["key"], TimeSpan.FromSeconds(1)).Converter(null!)),
            () => Assert.Equal(["list1", "element"], Request.ListBlockingRightPopAsync(["list1", "list2"], TimeSpan.FromSeconds(5)).Converter([(gs)"list1", (gs)"element"])!),
            () => Assert.Null(Request.ListBlockingRightPopAsync(["key"], TimeSpan.Zero).Converter(null!)),
            () => Assert.Equal("moved_value", Request.ListBlockingMoveAsync("src", "dest", ListSide.Left, ListSide.Right, TimeSpan.FromSeconds(2)).Converter("moved_value")),
            () => Assert.Equal(ValkeyValue.Null, Request.ListBlockingMoveAsync("src", "dest", ListSide.Left, ListSide.Right, TimeSpan.FromSeconds(2)).Converter(null!)),
            () => Assert.True(Request.ListBlockingPopAsync(["key"], ListSide.Left, TimeSpan.FromSeconds(1)).Converter(null!).IsNull),
            () => Assert.True(Request.ListBlockingPopAsync(["key"], ListSide.Left, 2, TimeSpan.FromSeconds(1)).Converter(null!).IsNull),
            () => Assert.False(Request.ListBlockingPopAsync(["mylist"], ListSide.Left, TimeSpan.FromSeconds(1)).Converter(new() { { (GlideString)"mylist", new object[] { (GlideString)"value1" } } }).IsNull),
            () => Assert.False(Request.ListBlockingPopAsync(["list2"], ListSide.Right, 3, TimeSpan.FromSeconds(2)).Converter(new() { { (GlideString)"list2", new object[] { (GlideString)"elem1", (GlideString)"elem2" } } }).IsNull),
            () => Assert.True(Request.ListBlockingPopAsync(["key"], ListSide.Left, TimeSpan.FromSeconds(1)).Converter([]).IsNull),
            () => Assert.True(Request.ListLeftPopAsync(["key1", "key2"], 2).Converter(null!).IsNull),
            () => Assert.True(Request.ListRightPopAsync(["key1", "key2"], 3).Converter(null!).IsNull),
            () => Assert.False(Request.ListLeftPopAsync(["mylist"], 1).Converter(new() { { (GlideString)"mylist", new object[] { (GlideString)"left_value" } } }).IsNull),
            () => Assert.False(Request.ListRightPopAsync(["list2"], 2).Converter(new() { { (GlideString)"list2", new object[] { (GlideString)"right1", (GlideString)"right2" } } }).IsNull),
            () => Assert.True(Request.ListLeftPopAsync(["empty"], 1).Converter([]).IsNull),
            () => Assert.True(Request.ListRightPopAsync(["empty"], 1).Converter([]).IsNull),

            // HyperLogLog Command Converters
            () => Assert.True(Request.HyperLogLogAddAsync("key", "element").Converter(true)),
            () => Assert.False(Request.HyperLogLogAddAsync("key", "element").Converter(false)),
            () => Assert.True(Request.HyperLogLogAddAsync("key", ["element1", "element2"]).Converter(true)),
            () => Assert.False(Request.HyperLogLogAddAsync("key", ["element1", "element2"]).Converter(false)),
            () => Assert.Equal(42L, Request.HyperLogLogLengthAsync("key").Converter(42L)),
            () => Assert.Equal(0L, Request.HyperLogLogLengthAsync("key").Converter(0L)),
            () => Assert.Equal(100L, Request.HyperLogLogLengthAsync(["key1", "key2"]).Converter(100L)),
            () => Assert.Equal("OK", Request.HyperLogLogMergeAsync("dest", "src1", "src2").Converter("OK")),
            () => Assert.Equal("OK", Request.HyperLogLogMergeAsync("dest", ["src1", "src2"]).Converter("OK")),

            // Transaction Commands
            () => Assert.Equal(["WATCH", "key1"], Request.Watch(["key1"]).GetArgs()),
            () => Assert.Equal(["WATCH", "key1", "key2", "key3"], Request.Watch(["key1", "key2", "key3"]).GetArgs()),
            () => Assert.Equal(["UNWATCH"], Request.Unwatch().GetArgs()),
            () => Assert.Equal("OK", Request.Watch(["key1"]).Converter("OK")),
            () => Assert.Equal("ERROR", Request.Watch(["key1"]).Converter("ERROR")),
            () => Assert.Equal("OK", Request.Unwatch().Converter("OK")),
            () => Assert.Equal("ERROR", Request.Unwatch().Converter("ERROR")),

            // Bitmap Command Converters
            () => Assert.True(Request.GetBitAsync("key", 0).Converter(1L)),
            () => Assert.False(Request.GetBitAsync("key", 0).Converter(0L)),
            () => Assert.True(Request.SetBitAsync("key", 0, true).Converter(1L)),
            () => Assert.False(Request.SetBitAsync("key", 0, false).Converter(0L)),
            () => Assert.Equal(26L, Request.BitCountAsync("key", 0, -1, StringIndexType.Byte).Converter(26L)),
            () => Assert.Equal(0L, Request.BitCountAsync("key", 0, -1, StringIndexType.Byte).Converter(0L)),
            () => Assert.Equal(2L, Request.BitPositionAsync("key", true, 0, -1, StringIndexType.Byte).Converter(2L)),
            () => Assert.Equal(-1L, Request.BitPositionAsync("key", true, 0, -1, StringIndexType.Byte).Converter(-1L)),
            () => Assert.Equal(6L, Request.BitOperationAsync(Bitwise.And, "dest", "key1", "key2").Converter(6L)),
            () => Assert.Equal(0L, Request.BitOperationAsync(Bitwise.Or, "dest", ["key1", "key2"]).Converter(0L)),
            () => Assert.Equal([65L, 0L, 100L], Request.BitFieldAsync("key", [new BitFieldOptions.BitFieldGet(BitFieldOptions.Encoding.Unsigned(8), new BitFieldOptions.BitOffset(0)), new BitFieldOptions.BitFieldSet(BitFieldOptions.Encoding.Unsigned(8), new BitFieldOptions.BitOffset(0), 100)]).Converter([65L, null!, 100L])),
            () => Assert.Equal([65L, 4L], Request.BitFieldReadOnlyAsync("key", [new BitFieldOptions.BitFieldGet(BitFieldOptions.Encoding.Unsigned(8), new BitFieldOptions.BitOffset(0)), new BitFieldOptions.BitFieldGet(BitFieldOptions.Encoding.Unsigned(4), new BitFieldOptions.BitOffset(0))]).Converter([65L, 4L]))
        );
    }

    [Fact]
    public void BitField_AutoOptimization_UsesCorrectRequestType()
    {
        // Test that read-only subcommands use BitFieldReadOnlyAsync
        var readOnlySubCommands = new BitFieldOptions.IBitFieldSubCommand[]
        {
            new BitFieldOptions.BitFieldGet(BitFieldOptions.Encoding.Unsigned(8), new BitFieldOptions.BitOffset(0)),
            new BitFieldOptions.BitFieldGet(BitFieldOptions.Encoding.Unsigned(4), new BitFieldOptions.BitOffset(0))
        };

        // Verify that all subcommands are read-only
        bool allReadOnly = readOnlySubCommands.All(cmd => cmd is BitFieldOptions.IBitFieldReadOnlySubCommand);
        Assert.True(allReadOnly);

        // Test that mixed subcommands don't qualify for read-only optimization
        var mixedSubCommands = new BitFieldOptions.IBitFieldSubCommand[]
        {
            new BitFieldOptions.BitFieldGet(BitFieldOptions.Encoding.Unsigned(8), new BitFieldOptions.BitOffset(0)),
            new BitFieldOptions.BitFieldSet(BitFieldOptions.Encoding.Unsigned(8), new BitFieldOptions.BitOffset(0), 100)
        };

        // Verify that mixed subcommands are not all read-only
        bool mixedAllReadOnly = mixedSubCommands.All(cmd => cmd is BitFieldOptions.IBitFieldReadOnlySubCommand);
        Assert.False(mixedAllReadOnly);
    }

    [Fact]
    public void ValidateStringCommandArrayConverters()
    {
        Assert.Multiple(
            () =>
            {
                // Test MGET with GlideString objects (what the server actually returns)
                object[] mgetResponse = [new GlideString("value1"), null!, new GlideString("value3")];
                ValkeyValue[] result = Request.StringGetMultiple(["key1", "key2", "key3"]).Converter(mgetResponse);
                Assert.Equal(3, result.Length);
                Assert.Equal(new ValkeyValue("value1"), result[0]);
                Assert.Equal(ValkeyValue.Null, result[1]);
                Assert.Equal(new ValkeyValue("value3"), result[2]);
            },

            () =>
            {
                // Test empty MGET response
                ValkeyValue[] emptyResult = Request.StringGetMultiple([]).Converter([]);
                Assert.Empty(emptyResult);
            },

            () =>
            {
                // Test MGET with all null values
                object[] allNullResponse = [null!, null!];
                ValkeyValue[] result = Request.StringGetMultiple(["key1", "key2"]).Converter(allNullResponse);
                Assert.Equal(2, result.Length);
                Assert.Equal(ValkeyValue.Null, result[0]);
                Assert.Equal(ValkeyValue.Null, result[1]);
            }
        );
    }

    [Fact]
    public void ValidateSetCommandHashSetConverters()
    {
        HashSet<object> testHashSet =
        [
            (gs)"member1",
            (gs)"member2",
            (gs)"member3"
        ];

        Assert.Multiple([
            () => {
                ValkeyValue[] result = Request.SetMembersAsync("key").Converter(testHashSet);
                Assert.Equal(3, result.Length);
                Assert.All(result, item => Assert.IsType<ValkeyValue>(item));
            },

            () => {
                ValkeyValue[] result = Request.SetPopAsync("key", 2).Converter(testHashSet);
                Assert.Equal(3, result.Length);
                Assert.All(result, item => Assert.IsType<ValkeyValue>(item));
            },

            () => {
                ValkeyValue[] result = Request.SetUnionAsync(["key1", "key2"]).Converter(testHashSet);
                Assert.Equal(3, result.Length);
                Assert.All(result, item => Assert.IsType<ValkeyValue>(item));
            },

            () => {
                ValkeyValue[] result = Request.SetIntersectAsync(["key1", "key2"]).Converter(testHashSet);
                Assert.Equal(3, result.Length);
                Assert.All(result, item => Assert.IsType<ValkeyValue>(item));
            },

            () => {
                ValkeyValue[] result = Request.SetDifferenceAsync(["key1", "key2"]).Converter(testHashSet);
                Assert.Equal(3, result.Length);
                Assert.All(result, item => Assert.IsType<ValkeyValue>(item));
            },
        ]);
    }

    [Fact]
    public void ValidateHashCommandConverters()
    {
        // Test for HashGetAsync with multiple fields
        List<object?> testList =
        [
            (gs)"value1",
            (gs)"value2",
            null
        ];

        // Test for HashGetAllAsync and HashRandomFieldsWithValuesAsync
        Dictionary<GlideString, object> testKvpList = new() {
            {"field1", (gs)"value1" },
            {"field2", (gs)"value2" },
            {"field3", (gs)"value3" },
        };

        object[] testObjectNestedArray =
         [
            new object[] { (gs)"field1", (gs)"value1" },
            new object[] { (gs)"field2", (gs)"value2" },
            new object[] { (gs)"field3", (gs)"value3" },
         ];

        // Test for HashValuesAsync and HashRandomFieldsAsync
        object[] testObjectArray =
        [
            (gs)"value1",
            (gs)"value2",
            (gs)"value3"
        ];

        Assert.Multiple(
            // Test HashGetAsync with multiple fields
            () =>
            {
<<<<<<< HEAD
                ValkeyValue[] result = Request.HashGetAsync("key", ["field1", "field2", "field3"]).Converter(testList.ToArray()!);
=======
                ValkeyValue[] result = Request.HashGetAsync("key", ["field1", "field2", "field3"]).Converter((object[])testList.ToArray()!);
>>>>>>> 410fac43
                Assert.Equal(3, result.Length);
                Assert.Equal("value1", result[0]);
                Assert.Equal("value2", result[1]);
                Assert.Equal(ValkeyValue.Null, result[2]);
            },

            // Test HashGetAllAsync
            () =>
            {
                HashEntry[] result = Request.HashGetAllAsync("key").Converter(testKvpList);
                Assert.Equal(3, result.Length);
                foreach (HashEntry entry in result)
                {
                    Assert.IsType<HashEntry>(entry);
                    Assert.IsType<ValkeyValue>(entry.Name);
                    Assert.IsType<ValkeyValue>(entry.Value);
                }
                Assert.Equal("field1", result[0].Name);
                Assert.Equal("value1", result[0].Value);
            },

            // Test HashValuesAsync
            () =>
            {
                ValkeyValue[] result = Request.HashValuesAsync("key").Converter(testObjectArray);
                Assert.Equal(3, result.Length);
                foreach (ValkeyValue item in result) Assert.IsType<ValkeyValue>(item);
            },

            // Test HashRandomFieldAsync
            () =>
            {
                ValkeyValue result = Request.HashRandomFieldAsync("key").Converter("field1");
                Assert.Equal("field1", result);
            },

            // Test HashRandomFieldsAsync
            () =>
            {
                ValkeyValue[] result = Request.HashRandomFieldsAsync("key", 3).Converter(testObjectArray);
                Assert.Equal(3, result.Length);
                foreach (ValkeyValue item in result) Assert.IsType<ValkeyValue>(item);
            },

            // Test HashRandomFieldsWithValuesAsync
            () =>
            {
                HashEntry[] result = Request.HashRandomFieldsWithValuesAsync("key", 3).Converter(testObjectNestedArray);
                Assert.Equal(3, result.Length);
                foreach (HashEntry entry in result)
                {
                    Assert.IsType<HashEntry>(entry);
                    Assert.IsType<ValkeyValue>(entry.Name);
                    Assert.IsType<ValkeyValue>(entry.Value);
                }
            }
        );
    }

    [Fact]
    public void RangeByLex_ToArgs_GeneratesCorrectArguments()
    {
        Assert.Multiple(
            // Basic range
            () => Assert.Equal(["[a", "[z", "BYLEX"], new RangeByLex(LexBoundary.Inclusive("a"), LexBoundary.Inclusive("z")).ToArgs()),

            // Exclusive boundaries
            () => Assert.Equal(["(a", "(z", "BYLEX"], new RangeByLex(LexBoundary.Exclusive("a"), LexBoundary.Exclusive("z")).ToArgs()),

            // Mixed boundaries
            () => Assert.Equal(["[a", "(z", "BYLEX"], new RangeByLex(LexBoundary.Inclusive("a"), LexBoundary.Exclusive("z")).ToArgs()),

            // Infinity boundaries
            () => Assert.Equal(["-", "+", "BYLEX"], new RangeByLex(LexBoundary.NegativeInfinity(), LexBoundary.PositiveInfinity()).ToArgs()),

            // With reverse
            () => Assert.Equal(["[z", "[a", "BYLEX", "REV"], new RangeByLex(LexBoundary.Inclusive("a"), LexBoundary.Inclusive("z")).SetReverse().ToArgs()),

            // With limit
            () => Assert.Equal(["[a", "[z", "BYLEX", "LIMIT", "10", "20"], new RangeByLex(LexBoundary.Inclusive("a"), LexBoundary.Inclusive("z")).SetLimit(10, 20).ToArgs()),

            // With reverse and limit
            () => Assert.Equal(["[z", "[a", "BYLEX", "REV", "LIMIT", "5", "15"], new RangeByLex(LexBoundary.Inclusive("a"), LexBoundary.Inclusive("z")).SetReverse().SetLimit(5, 15).ToArgs())
        );
    }

    [Fact]
    public void RangeByScore_ToArgs_GeneratesCorrectArguments()
    {
        Assert.Multiple(
            // Basic range
            () => Assert.Equal(["10", "20", "BYSCORE"], new RangeByScore(ScoreBoundary.Inclusive(10), ScoreBoundary.Inclusive(20)).ToArgs()),

            // Exclusive boundaries
            () => Assert.Equal(["(10", "(20", "BYSCORE"], new RangeByScore(ScoreBoundary.Exclusive(10), ScoreBoundary.Exclusive(20)).ToArgs()),

            // Mixed boundaries
            () => Assert.Equal(["10", "(20", "BYSCORE"], new RangeByScore(ScoreBoundary.Inclusive(10), ScoreBoundary.Exclusive(20)).ToArgs()),

            // Infinity boundaries
            () => Assert.Equal(["-inf", "+inf", "BYSCORE"], new RangeByScore(ScoreBoundary.NegativeInfinity(), ScoreBoundary.PositiveInfinity()).ToArgs()),

            // With reverse
            () => Assert.Equal(["20", "10", "BYSCORE", "REV"], new RangeByScore(ScoreBoundary.Inclusive(10), ScoreBoundary.Inclusive(20)).SetReverse().ToArgs()),

            // With limit
            () => Assert.Equal(["10", "20", "BYSCORE", "LIMIT", "10", "20"], new RangeByScore(ScoreBoundary.Inclusive(10), ScoreBoundary.Inclusive(20)).SetLimit(10, 20).ToArgs()),

            // With reverse and limit
            () => Assert.Equal(["20", "10", "BYSCORE", "REV", "LIMIT", "5", "15"], new RangeByScore(ScoreBoundary.Inclusive(10), ScoreBoundary.Inclusive(20)).SetReverse().SetLimit(5, 15).ToArgs())
        );
    }
}<|MERGE_RESOLUTION|>--- conflicted
+++ resolved
@@ -806,11 +806,7 @@
             // Test HashGetAsync with multiple fields
             () =>
             {
-<<<<<<< HEAD
-                ValkeyValue[] result = Request.HashGetAsync("key", ["field1", "field2", "field3"]).Converter(testList.ToArray()!);
-=======
                 ValkeyValue[] result = Request.HashGetAsync("key", ["field1", "field2", "field3"]).Converter((object[])testList.ToArray()!);
->>>>>>> 410fac43
                 Assert.Equal(3, result.Length);
                 Assert.Equal("value1", result[0]);
                 Assert.Equal("value2", result[1]);
