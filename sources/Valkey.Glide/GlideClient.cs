--- conflicted
+++ resolved
@@ -14,11 +14,7 @@
 /// <summary>
 /// Client used for connection to standalone servers. Use <see cref="CreateClient"/> to request a client.
 /// </summary>
-<<<<<<< HEAD
-public class GlideClient : BaseClient, IGenericCommands, IServerManagementCommands, IConnectionManagementCommands, ITransactionCommands
-=======
-public partial class GlideClient : BaseClient, IGenericCommands, IServerManagementCommands, IConnectionManagementCommands
->>>>>>> c29750d4
+public partial class GlideClient : BaseClient, IGenericCommands, IServerManagementCommands, IConnectionManagementCommands, ITransactionCommands
 {
     internal GlideClient() { }
 
