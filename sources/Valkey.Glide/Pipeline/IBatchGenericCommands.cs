--- conflicted
+++ resolved
@@ -111,7 +111,6 @@
     /// <returns>Command Response - <inheritdoc cref="IGenericBaseCommands.KeyCopyAsync(ValkeyKey, ValkeyKey, bool, CommandFlags)" /></returns>
     IBatch KeyCopy(ValkeyKey sourceKey, ValkeyKey destinationKey, bool replace = false);
 
-<<<<<<< HEAD
     /// <inheritdoc cref="IGenericBaseCommands.KeyMoveAsync(ValkeyKey, int, CommandFlags)" path="/*[not(self::remarks) and not(self::returns)]" />
     /// <returns>Command Response - <inheritdoc cref="IGenericBaseCommands.KeyMoveAsync(ValkeyKey, int, CommandFlags)" /></returns>
     IBatch KeyMove(ValkeyKey key, int database);
@@ -119,7 +118,6 @@
     /// <inheritdoc cref="IGenericBaseCommands.KeyCopyAsync(ValkeyKey, ValkeyKey, int, bool, CommandFlags)" path="/*[not(self::remarks) and not(self::returns)]" />
     /// <returns>Command Response - <inheritdoc cref="IGenericBaseCommands.KeyCopyAsync(ValkeyKey, ValkeyKey, int, bool, CommandFlags)" /></returns>
     IBatch KeyCopy(ValkeyKey sourceKey, ValkeyKey destinationKey, int destinationDatabase, bool replace = false);
-=======
     /// <inheritdoc cref="IGenericBaseCommands.KeyRandomAsync(CommandFlags)" path="/*[not(self::remarks) and not(self::returns)]" />
     /// <returns>Command Response - <inheritdoc cref="IGenericBaseCommands.KeyRandomAsync(CommandFlags)" /></returns>
     IBatch KeyRandom();
@@ -131,5 +129,4 @@
     /// <inheritdoc cref="IGenericBaseCommands.WaitAsync(long, long, CommandFlags)" path="/*[not(self::remarks) and not(self::returns)]" />
     /// <returns>Command Response - <inheritdoc cref="IGenericBaseCommands.WaitAsync(long, long, CommandFlags)" /></returns>
     IBatch Wait(long numreplicas, long timeout);
->>>>>>> 21f0ecef
 }