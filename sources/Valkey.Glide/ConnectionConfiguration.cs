﻿// Copyright Valkey GLIDE Project Contributors - SPDX Identifier: Apache-2.0

using System.Runtime.InteropServices;

using Valkey.Glide.Internals;

using static Valkey.Glide.Internals.FFI;

namespace Valkey.Glide;

public abstract class ConnectionConfiguration
{
    #region Structs and Enums definitions
    internal record ConnectionConfig
    {
        public List<NodeAddress> Addresses = [];
        public TlsMode? TlsMode;
        public bool ClusterMode;
        public TimeSpan? RequestTimeout;
        public TimeSpan? ConnectionTimeout;
        public ReadFrom? ReadFrom;
        public RetryStrategy? RetryStrategy;
        public AuthenticationInfo? AuthenticationInfo;
        public uint DatabaseId;
        public Protocol? Protocol;
        public string? ClientName;
<<<<<<< HEAD
        public BasePubSubSubscriptionConfig? PubSubSubscriptions;

        internal FFI.ConnectionConfig ToFfi() =>
            new(Addresses, TlsMode, ClusterMode, (uint?)RequestTimeout?.TotalMilliseconds, (uint?)ConnectionTimeout?.TotalMilliseconds, ReadFrom, RetryStrategy, AuthenticationInfo, DatabaseId, Protocol, ClientName, PubSubSubscriptions);
=======
        public bool LazyConnect;
        public bool RefreshTopologyFromInitialNodes;

        internal FFI.ConnectionConfig ToFfi() =>
            new(
                Addresses,
                TlsMode,
                ClusterMode,
                (uint?)RequestTimeout?.TotalMilliseconds,
                (uint?)ConnectionTimeout?.TotalMilliseconds,
                ReadFrom,
                RetryStrategy,
                AuthenticationInfo,
                DatabaseId,
                Protocol,
                ClientName,
                LazyConnect,
                RefreshTopologyFromInitialNodes
            );
>>>>>>> c29750d4
    }

    /// <summary>
    /// Represents the strategy used to determine how and when to reconnect, in case of connection
    /// failures. The time between attempts grows exponentially, to the formula <c>rand(0 ... factor *
    /// (exponentBase ^ N))</c>, where <c>N</c> is the number of failed attempts.
    /// <para />
    /// Once the maximum value is reached, that will remain the time between retry attempts until a
    /// reconnect attempt is successful. The client will attempt to reconnect indefinitely.
    /// </summary>
    /// <param name="numberOfRetries"><inheritdoc cref="NumberOfRetries" path="/summary" /></param>
    /// <param name="factor"><inheritdoc cref="Factor" path="/summary" /></param>
    /// <param name="exponentBase"><inheritdoc cref="ExponentBase" path="/summary" /></param>
    /// <param name="jitterPercent"><inheritdoc cref="JitterPercent" path="/summary" /></param>
    [StructLayout(LayoutKind.Sequential)]
    public struct RetryStrategy(uint numberOfRetries, uint factor, uint exponentBase, uint? jitterPercent = null)
    {
        /// <summary>
        /// Number of retry attempts that the client should perform when disconnected from the server,
        /// where the time between retries increases. Once the retries have reached the maximum value, the
        /// time between retries will remain constant until a reconnect attempt is successful.
        /// </summary>
        public uint NumberOfRetries = numberOfRetries;
        /// <summary>
        /// The multiplier that will be applied to the waiting time between each retry.
        /// </summary>
        public uint Factor = factor;
        /// <summary>
        /// The exponent base configured for the strategy.
        /// </summary>
        public uint ExponentBase = exponentBase;
        [MarshalAs(UnmanagedType.U1)]
        internal bool HasJitterPercent = jitterPercent is not null;
        /// <summary>
        /// The Jitter precent configured for the strategy.
        /// </summary>
        public uint JitterPercent = jitterPercent ?? 0;
    }

    /// <summary>
    /// Represents the client's read from strategy and Availability zone if applicable.
    /// </summary>
    [StructLayout(LayoutKind.Sequential, CharSet = CharSet.Ansi)]
    public struct ReadFrom
    {
        public ReadFromStrategy Strategy;
        [MarshalAs(UnmanagedType.LPStr)]
        public string? Az;

        /// <summary>
        /// Init strategy with <seealso cref="ReadFromStrategy.Primary" /> or <seealso cref="ReadFromStrategy.PreferReplica" /> strategy.
        /// </summary>
        /// <param name="strategy">Either <seealso cref="ReadFromStrategy.Primary" /> or <seealso cref="ReadFromStrategy.PreferReplica" />.</param>
        /// <exception cref="ArgumentException">Thrown if another strategy is used.</exception>
        public ReadFrom(ReadFromStrategy strategy)
        {
            if (strategy is ReadFromStrategy.AzAffinity or ReadFromStrategy.AzAffinityReplicasAndPrimary)
            {
                throw new ArgumentException("Availability zone should be set when using `AzAffinity` or `AzAffinityReplicasAndPrimary` strategy.");
            }
            Strategy = strategy;
            Az = null;
        }

        /// <summary>
        /// Init strategy with <seealso cref="ReadFromStrategy.AzAffinity" /> or <seealso cref="ReadFromStrategy.AzAffinityReplicasAndPrimary" /> strategy and an Availability Zone.
        /// </summary>
        /// <param name="strategy">Either <seealso cref="ReadFromStrategy.AzAffinity" /> or <seealso cref="ReadFromStrategy.AzAffinityReplicasAndPrimary" />.</param>
        /// <param name="az">An Availability Zone (AZ).</param>
        /// <exception cref="ArgumentException">Thrown if another strategy is used.</exception>
        public ReadFrom(ReadFromStrategy strategy, string az)
        {
            if (strategy is ReadFromStrategy.Primary or ReadFromStrategy.PreferReplica)
            {
                throw new ArgumentException("Availability zone could be set only when using `AzAffinity` or `AzAffinityReplicasAndPrimary` strategy.");
            }
            if (string.IsNullOrWhiteSpace(az))
            {
                throw new ArgumentException("Availability zone cannot be empty or whitespace");
            }
            Strategy = strategy;
            Az = az;
        }
    }

    /// <summary>
    /// Represents the client's read from strategy.
    /// </summary>
    public enum ReadFromStrategy : uint
    {
        /// <summary>
        /// Always get from primary, in order to get the freshest data.
        /// </summary>
        Primary = 0,
        /// <summary>
        /// Spread the requests between all replicas in a round-robin manner. If no replica is available, route the requests to the primary.
        /// </summary>
        PreferReplica = 1,
        /// <summary>
        /// Spread the read requests between replicas in the same client's Availability Zone (AZ) in a
        /// round-robin manner, falling back to other replicas or the primary if needed.
        /// </summary>
        AzAffinity,
        /// <summary>
        /// Spread the read requests among nodes within the client's Availability Zone (AZ) in a
        /// round-robin manner, prioritizing local replicas, then the local primary, and falling
        /// back to any replica or the primary if needed.
        /// </summary>
        AzAffinityReplicasAndPrimary,
    }

    /// <summary>
    /// Represents the communication protocol with the server.
    /// </summary>
    public enum Protocol : uint
    {
        /// <summary>
        /// Use RESP2 to communicate with the server nodes.
        /// </summary>
        RESP2 = 0,
        /// <summary>
        /// Use RESP3 to communicate with the server nodes.
        /// </summary>
        RESP3 = 1,
    }
    #endregion

    private static readonly string DEFAULT_HOST = "localhost";
    private static readonly ushort DEFAULT_PORT = 6379;

    /// <summary>
    /// Basic class which holds common configuration for all types of clients.<br />
    /// Refer to derived classes for more details: <see cref="StandaloneClientConfiguration" /> and <see cref="ClusterClientConfiguration" />.
    /// </summary>
    public abstract class BaseClientConfiguration
    {
        internal ConnectionConfig Request = new();

        internal ConnectionConfig ToRequest() => Request;
    }

    /// <summary>
    /// Configuration for a standalone client. <br />
    /// Use <see cref="StandaloneClientConfigurationBuilder" /> or
    /// <see cref="StandaloneClientConfiguration(List{ValueTuple{string?, ushort?}}, bool?, TimeSpan?, TimeSpan?, ReadFrom?, RetryStrategy?, string?, string?, uint?, Protocol?, string?, bool)" /> to create an instance.
    /// </summary>
    public sealed class StandaloneClientConfiguration : BaseClientConfiguration
    {
        internal StandaloneClientConfiguration() { }

        /// <summary>
        /// Configuration for a standalone client.
        /// </summary>
        /// <param name="addresses"><inheritdoc cref="ClientConfigurationBuilder{T}.Addresses" path="/summary" /></param>
        /// <param name="useTls"><inheritdoc cref="ClientConfigurationBuilder{T}.UseTls" path="/summary" /></param>
        /// <param name="requestTimeout"><inheritdoc cref="ClientConfigurationBuilder{T}.RequestTimeout" path="/summary" /></param>
        /// <param name="connectionTimeout"><inheritdoc cref="ClientConfigurationBuilder{T}.ConnectionTimeout" path="/summary" /></param>
        /// <param name="readFrom"><inheritdoc cref="ClientConfigurationBuilder{T}.ReadFrom" path="/summary" /></param>
        /// <param name="retryStrategy"><inheritdoc cref="ClientConfigurationBuilder{T}.ConnectionRetryStrategy" path="/summary" /></param>
        /// <param name="username">The username for authentication.</param>
        /// <param name="password">The password for authentication.</param>
        /// <param name="databaseId"><inheritdoc cref="ClientConfigurationBuilder{T}.DataBaseId" path="/summary" /></param>
        /// <param name="protocol"><inheritdoc cref="ClientConfigurationBuilder{T}.ProtocolVersion" path="/summary" /></param>
        /// <param name="clientName"><inheritdoc cref="ClientConfigurationBuilder{T}.ClientName" path="/summary" /></param>
        /// <param name="lazyConnect"><inheritdoc cref="ClientConfigurationBuilder{T}.LazyConnect" path="/summary" /></param>
        public StandaloneClientConfiguration(
            List<(string? host, ushort? port)> addresses,
            bool? useTls = null,
            TimeSpan? requestTimeout = null,
            TimeSpan? connectionTimeout = null,
            ReadFrom? readFrom = null,
            RetryStrategy? retryStrategy = null,
            string? username = null,
            string? password = null,
            uint? databaseId = null,
            Protocol? protocol = null,
            string? clientName = null,
            bool lazyConnect = false
            )
        {
            StandaloneClientConfigurationBuilder builder = new();
            addresses.ForEach(addr => builder.Addresses += addr);
            builder.UseTls = useTls ?? false;
            _ = requestTimeout.HasValue ? builder.RequestTimeout = requestTimeout.Value : new();
            _ = connectionTimeout.HasValue ? builder.ConnectionTimeout = connectionTimeout.Value : new();
            _ = readFrom.HasValue ? builder.ReadFrom = readFrom.Value : new();
            _ = retryStrategy.HasValue ? builder.ConnectionRetryStrategy = retryStrategy.Value : new();
            _ = (username ?? password) is not null ? builder.WithAuthentication(username, password!) : new();
            _ = databaseId.HasValue ? builder.DataBaseId = databaseId.Value : new();
            _ = protocol.HasValue ? builder.ProtocolVersion = protocol.Value : new();
            _ = clientName is not null ? builder.ClientName = clientName : "";
            builder.LazyConnect = lazyConnect;
            Request = builder.Build().Request;
        }
    }

    /// <summary>
    /// Configuration for a cluster client. Use <see cref="ClusterClientConfigurationBuilder" /> to create an instance.
    /// </summary>
    public sealed class ClusterClientConfiguration : BaseClientConfiguration
    {
        internal ClusterClientConfiguration() { }

        /// <summary>
        /// Configuration for a cluster client.
        /// </summary>
        /// <param name="addresses"><inheritdoc cref="ClientConfigurationBuilder{T}.Addresses" path="/summary" /></param>
        /// <param name="useTls"><inheritdoc cref="ClientConfigurationBuilder{T}.UseTls" path="/summary" /></param>
        /// <param name="requestTimeout"><inheritdoc cref="ClientConfigurationBuilder{T}.RequestTimeout" path="/summary" /></param>
        /// <param name="connectionTimeout"><inheritdoc cref="ClientConfigurationBuilder{T}.ConnectionTimeout" path="/summary" /></param>
        /// <param name="readFrom"><inheritdoc cref="ClientConfigurationBuilder{T}.ReadFrom" path="/summary" /></param>
        /// <param name="retryStrategy"><inheritdoc cref="ClientConfigurationBuilder{T}.ConnectionRetryStrategy" path="/summary" /></param>
        /// <param name="username">The username for authentication.</param>
        /// <param name="password">The password for authentication.</param>
        /// <param name="databaseId"><inheritdoc cref="ClientConfigurationBuilder{T}.DataBaseId" path="/summary" /></param>
        /// <param name="protocol"><inheritdoc cref="ClientConfigurationBuilder{T}.ProtocolVersion" path="/summary" /></param>
        /// <param name="clientName"><inheritdoc cref="ClientConfigurationBuilder{T}.ClientName" path="/summary" /></param>
        /// <param name="lazyConnect"><inheritdoc cref="ClientConfigurationBuilder{T}.LazyConnect" path="/summary" /></param>
        public ClusterClientConfiguration(
            List<(string? host, ushort? port)> addresses,
            bool? useTls = null,
            TimeSpan? requestTimeout = null,
            TimeSpan? connectionTimeout = null,
            ReadFrom? readFrom = null,
            RetryStrategy? retryStrategy = null,
            string? username = null,
            string? password = null,
            uint? databaseId = null,
            Protocol? protocol = null,
            string? clientName = null,
            bool lazyConnect = false
            )
        {
            ClusterClientConfigurationBuilder builder = new();
            addresses.ForEach(addr => builder.Addresses += addr);
            builder.UseTls = useTls ?? false;
            _ = requestTimeout.HasValue ? builder.RequestTimeout = requestTimeout.Value : new();
            _ = connectionTimeout.HasValue ? builder.ConnectionTimeout = connectionTimeout.Value : new();
            _ = readFrom.HasValue ? builder.ReadFrom = readFrom.Value : new();
            _ = retryStrategy.HasValue ? builder.ConnectionRetryStrategy = retryStrategy.Value : new();
            _ = (username ?? password) is not null ? builder.WithAuthentication(username, password!) : new();
            _ = databaseId.HasValue ? builder.DataBaseId = databaseId.Value : new();
            _ = protocol.HasValue ? builder.ProtocolVersion = protocol.Value : new();
            _ = clientName is not null ? builder.ClientName = clientName : "";
            builder.LazyConnect = lazyConnect;
            Request = builder.Build().Request;
        }
    }

    /// <summary>
    /// Builder for configuration of common parameters for standalone and cluster client.
    /// </summary>
    /// <typeparam name="T">Derived builder class</typeparam>
    public abstract class ClientConfigurationBuilder<T>
        where T : ClientConfigurationBuilder<T>, new()
    {
        internal ConnectionConfig Config;

        /// <summary>
        /// Initializes a new instance of the ClientConfigurationBuilder class.
        /// </summary>
        /// <param name="clusterMode">Whether this is a cluster mode configuration.</param>
        protected ClientConfigurationBuilder(bool clusterMode)
        {
            Config = new ConnectionConfig { ClusterMode = clusterMode };
        }

        #region address
        /// <inheritdoc cref="Addresses" />
        /// <b>Add</b> a new address to the list.<br />
        /// See also <seealso cref="Addresses" />.
        protected (string? host, ushort? port) Address
        {
            set => Config.Addresses.Add(new NodeAddress
            {
                Host = value.host ?? DEFAULT_HOST,
                Port = value.port ?? DEFAULT_PORT
            });
        }

        /// <inheritdoc cref="Address" />
        public T WithAddress(string? host, ushort? port)
        {
            Address = (host, port);
            return (T)this;
        }

        /// <summary>
        /// <b>Add</b> a new address to the list with default port.
        /// </summary>
        public T WithAddress(string host)
        {
            Address = (host, DEFAULT_PORT);
            return (T)this;
        }

        /// <summary>
        /// Syntax sugar helper class for adding addresses.
        /// </summary>
        public sealed class AddressBuilder
        {
            private readonly ClientConfigurationBuilder<T> _owner;

            internal AddressBuilder(ClientConfigurationBuilder<T> owner)
            {
                _owner = owner;
            }

            /// <inheritdoc cref="WithAddress(string?, ushort?)" />
            public static AddressBuilder operator +(AddressBuilder builder, (string? host, ushort? port) address)
            {
                _ = builder._owner.WithAddress(address.host, address.port);
                return builder;
            }

            /// <inheritdoc cref="WithAddress(string)" />
            public static AddressBuilder operator +(AddressBuilder builder, string host)
            {
                _ = builder._owner.WithAddress(host);
                return builder;
            }
        }

        /// <summary>
        /// DNS Addresses and ports of known nodes in the cluster. If the server is in cluster mode the
        /// list can be partial, as the client will attempt to map out the cluster and find all nodes. If
        /// the server is in standalone mode, only nodes whose addresses were provided will be used by the
        /// client.
        /// <para />
        /// For example: <code>
        /// [
        ///   ("sample-address-0001.use1.cache.amazonaws.com", 6378),
        ///   ("sample-address-0002.use2.cache.amazonaws.com"),
        ///   ("sample-address-0002.use3.cache.amazonaws.com", 6380)
        /// ]</code>
        /// </summary>
        public AddressBuilder Addresses
        {
            get => new(this);
            set { } // needed for +=
        }
        #endregion
        #region TLS
        /// <summary>
        /// Configure whether communication with the server should use Transport Level Security.<br />
        /// Should match the TLS configuration of the server/cluster, otherwise the connection attempt will fail.
        /// </summary>
        public bool UseTls
        {
            get => Config.TlsMode == TlsMode.SecureTls;
            set => Config.TlsMode = value ? TlsMode.SecureTls : TlsMode.NoTls;
        }
        /// <inheritdoc cref="UseTls" />
        public T WithTls(bool useTls)
        {
            UseTls = useTls;
            return (T)this;
        }
        /// <inheritdoc cref="UseTls" />
        public T WithTls()
        {

            return WithTls(true);
        }
        #endregion
        #region Request Timeout
        /// <summary>
        /// The duration that the client should wait for a request to complete. This
        /// duration encompasses sending the request, awaiting for a response from the server, and any
        /// required reconnections or retries. If the specified timeout is exceeded for a pending request,
        /// it will result in a timeout error.<br />
        /// If not explicitly set, a default value of <c>250</c> milliseconds will be used.
        /// </summary>
        public TimeSpan RequestTimeout
        {
            get => Config.RequestTimeout ?? TimeSpan.FromMilliseconds(250);
            set => Config.RequestTimeout = value;
        }
        /// <inheritdoc cref="RequestTimeout" />
        public T WithRequestTimeout(TimeSpan requestTimeout)
        {
            RequestTimeout = requestTimeout;
            return (T)this;
        }
        #endregion
        #region Connection Timeout
        /// <summary>
        /// The duration to wait for a TCP/TLS connection to complete.
        /// This applies both during initial client creation and any reconnections that may occur during request processing.<br />
        /// <b>Note</b>: A high connection timeout may lead to prolonged blocking of the entire command pipeline.<br />
        /// If not explicitly set, a default value of <c>250</c> milliseconds will be used.
        /// </summary>
        public TimeSpan ConnectionTimeout
        {
            get => Config.ConnectionTimeout ?? TimeSpan.FromMilliseconds(250);
            set => Config.ConnectionTimeout = value;
        }
        /// <inheritdoc cref="ConnectionTimeout" />
        public T WithConnectionTimeout(TimeSpan connectionTimeout)
        {
            ConnectionTimeout = connectionTimeout;
            return (T)this;
        }
        #endregion
        #region Read From
        /// <summary>
        /// Configure the client's read from strategy. If not set, <seealso cref="ReadFromStrategy.Primary" /> will be used.
        /// </summary>
        public ReadFrom ReadFrom
        {
            set => Config.ReadFrom = value;
        }
        /// <inheritdoc cref="ReadFrom" />
        public T WithReadFrom(ReadFrom readFrom)
        {
            ReadFrom = readFrom;
            return (T)this;
        }
        #endregion
        #region Authentication
        /// <summary>
        /// Configure server credentials for authentication process.
        /// Supports both password-based and IAM authentication.
        /// </summary>
        /// <param name="credentials">The server credentials for authentication.</param>
        /// <returns>The builder instance for method chaining.</returns>
        public T WithCredentials(ServerCredentials credentials)
        {
            ArgumentNullException.ThrowIfNull(credentials);

            IamCredentials? iamCredentials = null;
            if (credentials.IamConfig != null)
            {
                var serviceType = credentials.IamConfig.ServiceType switch
                {
                    ServiceType.ElastiCache => FFI.ServiceType.ElastiCache,
                    ServiceType.MemoryDB => FFI.ServiceType.MemoryDB,
                    _ => throw new ArgumentOutOfRangeException(nameof(credentials.IamConfig.ServiceType))
                };

                iamCredentials = new IamCredentials(
                    credentials.IamConfig.ClusterName,
                    credentials.IamConfig.Region,
                    serviceType,
                    credentials.IamConfig.RefreshIntervalSeconds
                );
            }

            Config.AuthenticationInfo = new AuthenticationInfo
            (
                credentials.Username,
                credentials.Password,
                iamCredentials
            );

            return (T)this;
        }

        /// <summary>
        /// Configure server credentials for password-based authentication.
        /// </summary>
        /// <param name="username">The username for authentication. If null, "default" will be used.</param>
        /// <param name="password">The password for authentication.</param>
        /// <returns>The builder instance for method chaining.</returns>
        public T WithAuthentication(string? username, string password)
        {
            return WithCredentials(new ServerCredentials(username, password));
        }

        /// <summary>
        /// Configure server credentials for password-based authentication with username "default".
        /// </summary>
        /// <param name="password">The password for authentication.</param>
        /// <returns>The builder instance for method chaining.</returns>
        public T WithAuthentication(string password)
        {
            return WithCredentials(new ServerCredentials(password));
        }

        /// <summary>
        /// Configure server credentials for IAM authentication.
        /// </summary>
        /// <param name="username">The username for authentication.</param>
        /// <param name="iamConfig">The IAM authentication configuration.</param>
        /// <returns>The builder instance for method chaining.</returns>
        public T WithAuthentication(string username, IamAuthConfig iamConfig)
        {
            return WithCredentials(new ServerCredentials(username, iamConfig));
        }
        #endregion
        #region Protocol
        /// <summary>
        /// Configure the protocol version to use. If not set, <seealso cref="Protocol.RESP3" /> will be used.<br />
        /// See also <seealso cref="Protocol" />.
        /// </summary>
        public Protocol ProtocolVersion
        {
            get => Config.Protocol ?? Protocol.RESP3;
            set => Config.Protocol = value;
        }

        /// <inheritdoc cref="ProtocolVersion" />
        public T WithProtocolVersion(Protocol protocol)
        {
            ProtocolVersion = protocol;
            return (T)this;
        }
        #endregion
        #region Client Name
        /// <summary>
        /// Client name to be used for the client. Will be used with <c>CLIENT SETNAME</c> command during connection establishment.
        /// </summary>
        public string? ClientName
        {
            get => Config.ClientName ?? "GlideC#";
            set => Config.ClientName = value;
        }

        /// <inheritdoc cref="ClientName" />
        public T WithClientName(string? clientName)
        {
            ClientName = clientName;
            return (T)this;
        }
        #endregion
        #region Connection Retry Strategy
        /// <summary>
        /// Strategy used to determine how and when to reconnect, in case of connection failures.<br />
        /// See also <seealso cref="RetryStrategy" />
        /// </summary>
        public RetryStrategy ConnectionRetryStrategy
        {
            set => Config.RetryStrategy = value;
        }
        /// <inheritdoc cref="ConnectionRetryStrategy" />
        public T WithConnectionRetryStrategy(RetryStrategy connectionRetryStrategy)
        {
            ConnectionRetryStrategy = connectionRetryStrategy;
            return (T)this;
        }

        /// <inheritdoc cref="ConnectionRetryStrategy" />
        /// <inheritdoc cref="RetryStrategy(uint, uint, uint, uint?)" />
        public T WithConnectionRetryStrategy(uint numberOfRetries, uint factor, uint exponentBase, uint? jitterPercent = null)
            => WithConnectionRetryStrategy(new RetryStrategy(numberOfRetries, factor, exponentBase, jitterPercent));
        #endregion
        #region DataBase ID
        /// <summary>
        /// Index of the logical database to connect to. Must be non-negative and within the range
        /// supported by the server configuration. If not specified, defaults to database 0.
        /// For cluster mode, requires Valkey 9.0+ with cluster-databases configuration enabled.
        /// </summary>
        public uint DataBaseId
        {
            set => Config.DatabaseId = value;
        }
        /// <inheritdoc cref="DataBaseId" />
        public T WithDataBaseId(uint dataBaseId)
        {
            DataBaseId = dataBaseId;
            return (T)this;
        }
        #endregion
        #region Lazy Connect
        /// <summary>
        /// Configure whether to defer connections until the first command is executed.<br />
        /// If not explicitly set, a default value of <c>false</c> will be used.
        /// </summary>
        public bool LazyConnect
        {
            get => Config.LazyConnect;
            set => Config.LazyConnect = value;
        }

        /// <inheritdoc cref="LazyConnect" />
        public T WithLazyConnect(bool lazyConnect)
        {
            LazyConnect = lazyConnect;
            return (T)this;
        }
        #endregion

        internal ConnectionConfig Build() => Config;
    }

    /// <summary>
    /// Represents the configuration settings for a Standalone GLIDE client.
    /// </summary>
    public class StandaloneClientConfigurationBuilder : ClientConfigurationBuilder<StandaloneClientConfigurationBuilder>
    {
        /// <summary>
        /// Initializes a new instance of the StandaloneClientConfigurationBuilder class.
        /// </summary>
        public StandaloneClientConfigurationBuilder() : base(false) { }

        /// <summary>
        /// Complete the configuration with given settings.
        /// </summary>
        public new StandaloneClientConfiguration Build() => new() { Request = base.Build() };

        #region PubSub Subscriptions
        /// <summary>
        /// Configure PubSub subscriptions for the standalone client.
        /// </summary>
        /// <param name="config">The PubSub subscription configuration.</param>
        /// <returns>This configuration builder instance for method chaining.</returns>
        /// <exception cref="ArgumentNullException">Thrown when config is null.</exception>
        /// <exception cref="ArgumentException">Thrown when config is invalid.</exception>
        public StandaloneClientConfigurationBuilder WithPubSubSubscriptions(StandalonePubSubSubscriptionConfig config)
        {
            ArgumentNullException.ThrowIfNull(config);
            config.Validate();
            Config.PubSubSubscriptions = config;
            return this;
        }
        #endregion
    }

    /// <summary>
    /// Represents the configuration settings for a Cluster GLIDE client.<br />
    /// Notes: Currently, the reconnection strategy in cluster mode is not configurable, and exponential backoff with fixed values is used.
    /// </summary>
    public class ClusterClientConfigurationBuilder : ClientConfigurationBuilder<ClusterClientConfigurationBuilder>
    {
        /// <summary>
        /// Initializes a new instance of the ClusterClientConfigurationBuilder class.
        /// </summary>
        public ClusterClientConfigurationBuilder() : base(true) { }

        #region Refresh Topology
        /// <summary>
        /// Enables refreshing the cluster topology using only the initial nodes.
        /// <para />
        /// When this option is enabled, all topology updates (both the periodic checks and on-demand
        /// refreshes triggered by topology changes) will query only the initial nodes provided when
        /// creating the client, rather than using the internal cluster view.
        /// <para />
        /// If not set, defaults to <c>false</c> (uses internal cluster view for topology refresh).
        /// </summary>
        public bool RefreshTopologyFromInitialNodes
        {
            get => Config.RefreshTopologyFromInitialNodes;
            set => Config.RefreshTopologyFromInitialNodes = value;
        }

        /// <inheritdoc cref="RefreshTopologyFromInitialNodes" />
        public ClusterClientConfigurationBuilder WithRefreshTopologyFromInitialNodes(bool refreshTopologyFromInitialNodes)
        {
            RefreshTopologyFromInitialNodes = refreshTopologyFromInitialNodes;
            return this;
        }
        #endregion

        /// <summary>
        /// Complete the configuration with given settings.
        /// </summary>
        public new ClusterClientConfiguration Build() => new() { Request = base.Build() };

        #region PubSub Subscriptions
        /// <summary>
        /// Configure PubSub subscriptions for the cluster client.
        /// </summary>
        /// <param name="config">The PubSub subscription configuration.</param>
        /// <returns>This configuration builder instance for method chaining.</returns>
        /// <exception cref="ArgumentNullException">Thrown when config is null.</exception>
        /// <exception cref="ArgumentException">Thrown when config is invalid.</exception>
        public ClusterClientConfigurationBuilder WithPubSubSubscriptions(ClusterPubSubSubscriptionConfig config)
        {
            ArgumentNullException.ThrowIfNull(config);
            config.Validate();
            Config.PubSubSubscriptions = config;
            return this;
        }
        #endregion
    }
}<|MERGE_RESOLUTION|>--- conflicted
+++ resolved
@@ -24,14 +24,9 @@
         public uint DatabaseId;
         public Protocol? Protocol;
         public string? ClientName;
-<<<<<<< HEAD
-        public BasePubSubSubscriptionConfig? PubSubSubscriptions;
-
-        internal FFI.ConnectionConfig ToFfi() =>
-            new(Addresses, TlsMode, ClusterMode, (uint?)RequestTimeout?.TotalMilliseconds, (uint?)ConnectionTimeout?.TotalMilliseconds, ReadFrom, RetryStrategy, AuthenticationInfo, DatabaseId, Protocol, ClientName, PubSubSubscriptions);
-=======
         public bool LazyConnect;
         public bool RefreshTopologyFromInitialNodes;
+        public BasePubSubSubscriptionConfig? PubSubSubscriptions;
 
         internal FFI.ConnectionConfig ToFfi() =>
             new(
@@ -47,9 +42,9 @@
                 Protocol,
                 ClientName,
                 LazyConnect,
-                RefreshTopologyFromInitialNodes
+                RefreshTopologyFromInitialNodes,
+				PubSubSubscriptions
             );
->>>>>>> c29750d4
     }
 
     /// <summary>
