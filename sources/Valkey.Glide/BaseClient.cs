// Copyright Valkey GLIDE Project Contributors - SPDX Identifier: Apache-2.0

using System.Runtime.InteropServices;
using System.Threading.Channels;

using Valkey.Glide.Internals;
using Valkey.Glide.Pipeline;

using static Valkey.Glide.ConnectionConfiguration;
using static Valkey.Glide.Errors;
using static Valkey.Glide.Internals.FFI;
using static Valkey.Glide.Internals.ResponseConverters;
using static Valkey.Glide.Internals.ResponseHandler;
using static Valkey.Glide.Pipeline.Options;

namespace Valkey.Glide;

public abstract partial class BaseClient : IDisposable, IAsyncDisposable
{
    #region public methods
    public void Dispose()
    {
        GC.SuppressFinalize(this);
        lock (_lock)
        {
            if (ClientPointer == IntPtr.Zero)
            {
                return;
            }
<<<<<<< HEAD

            // Clean up PubSub resources
            CleanupPubSubResources();

            _messageContainer.DisposeWithError(null);
            CloseClientFfi(_clientPointer);
            _clientPointer = IntPtr.Zero;
=======
            MessageContainer.DisposeWithError(null);
            CloseClientFfi(ClientPointer);
            ClientPointer = IntPtr.Zero;
>>>>>>> c29750d4
        }
    }

    public async ValueTask DisposeAsync() => await Task.Run(Dispose);

    public override string ToString() => $"{GetType().Name} {{ 0x{ClientPointer:X} {_clientInfo} }}";

    public override int GetHashCode() => (int)ClientPointer;

    /// <summary>
<<<<<<< HEAD
    /// Get the PubSub message queue for manual message retrieval.
    /// Returns null if no PubSub subscriptions are configured.
    /// Uses thread-safe access to prevent race conditions.
    /// </summary>
    public PubSubMessageQueue? PubSubQueue
    {
        get
        {
            lock (_pubSubLock)
            {
                return _pubSubHandler?.GetQueue();
            }
        }
    }

    /// <summary>
    /// Indicates whether this client has PubSub subscriptions configured.
    /// Uses volatile read for thread-safe access without locking.
    /// </summary>
    public bool HasPubSubSubscriptions => _pubSubHandler != null;

=======
    /// Manually refresh the IAM authentication token.
    /// This method is only available when the client is configured with IAM authentication.
    /// </summary>
    /// <returns>A task that completes when the refresh attempt finishes.</returns>
    public async Task RefreshIamTokenAsync()
    {
        Message message = MessageContainer.GetMessageForCall();
        RefreshIamTokenFfi(ClientPointer, (ulong)message.Index);
        IntPtr response = await message;
        try
        {
            HandleResponse(response);
        }
        finally
        {
            FreeResponse(response);
        }
    }

    /// <summary>
    /// Update the current connection with a new password.
    /// </summary>
    /// <param name="password">The new password to update the connection with</param>
    /// <param name="immediateAuth">If <c>true</c>, re-authenticate immediately after updating password</param>
    /// <exception cref="ArgumentException">Thrown if <paramref name="password"/> is <c>null</c> or empty.</exception>
    /// <returns>A task that completes when the password is updated</returns>
    public async Task UpdateConnectionPasswordAsync(string password, bool immediateAuth = false)
    {
        if (password == null)
        {
            throw new ArgumentException("Password cannot be null", nameof(password));
        }

        if (password.Length == 0)
        {
            throw new ArgumentException("Password cannot be empty", nameof(password));
        }

        Message message = MessageContainer.GetMessageForCall();
        IntPtr passwordPtr = Marshal.StringToHGlobalAnsi(password);
        try
        {
            UpdateConnectionPasswordFfi(ClientPointer, (ulong)message.Index, passwordPtr, immediateAuth);
            IntPtr response = await message;
            try
            {
                HandleResponse(response);
            }
            finally
            {
                FreeResponse(response);
            }
        }
        finally
        {
            Marshal.FreeHGlobal(passwordPtr);
        }
    }

    /// <summary>
    /// Clear the password from the current connection.
    /// </summary>
    /// <param name="immediateAuth">If <c>true</c>, re-authenticate immediately after clearing password</param>
    /// <returns>A task that completes when the password is cleared</returns>
    public async Task ClearConnectionPasswordAsync(bool immediateAuth = false)
    {
        Message message = MessageContainer.GetMessageForCall();

        UpdateConnectionPasswordFfi(ClientPointer, (ulong)message.Index, IntPtr.Zero, immediateAuth);
        IntPtr response = await message;
        try
        {
            HandleResponse(response);
        }
        finally
        {
            FreeResponse(response);
        }
    }
>>>>>>> c29750d4
    #endregion public methods

    #region protected methods
    protected static async Task<T> CreateClient<T>(BaseClientConfiguration config, Func<T> ctor) where T : BaseClient
    {
        T client = ctor();

        nint successCallbackPointer = Marshal.GetFunctionPointerForDelegate(client._successCallbackDelegate);
        nint failureCallbackPointer = Marshal.GetFunctionPointerForDelegate(client._failureCallbackDelegate);

        // Get PubSub callback pointer if PubSub subscriptions are configured
        nint pubsubCallbackPointer = IntPtr.Zero;
        if (config.Request.PubSubSubscriptions != null)
        {
            pubsubCallbackPointer = Marshal.GetFunctionPointerForDelegate(client._pubsubCallbackDelegate);
        }

        using FFI.ConnectionConfig request = config.Request.ToFfi();
<<<<<<< HEAD
        Message message = client._messageContainer.GetMessageForCall();
        CreateClientFfi(request.ToPtr(), successCallbackPointer, failureCallbackPointer, pubsubCallbackPointer);
        client._clientPointer = await message; // This will throw an error thru failure callback if any
=======
        Message message = client.MessageContainer.GetMessageForCall();
        CreateClientFfi(request.ToPtr(), successCallbackPointer, failureCallbackPointer);
        client.ClientPointer = await message; // This will throw an error thru failure callback if any
>>>>>>> c29750d4

        if (client.ClientPointer == IntPtr.Zero)
        {
<<<<<<< HEAD
            // Initialize PubSub handler if subscriptions are configured
            client.InitializePubSubHandler(config.Request.PubSubSubscriptions);

            // Initialize server version after successful connection
            await client.InitializeServerVersionAsync();
            return client;
=======
            throw new ConnectionException("Failed creating a client");
>>>>>>> c29750d4
        }

        return client;
    }

    protected BaseClient()
    {
        _successCallbackDelegate = SuccessCallback;
        _failureCallbackDelegate = FailureCallback;
<<<<<<< HEAD
        _pubsubCallbackDelegate = PubSubCallback;
        _messageContainer = new(this);
=======
        MessageContainer = new(this);
>>>>>>> c29750d4
    }

    protected internal delegate T ResponseHandler<T>(IntPtr response);

    /// <typeparam name="R">Type received from server.</typeparam>
    /// <typeparam name="T">Type we return to the user.</typeparam>
    /// <param name="command"></param>
    /// <param name="route"></param>
    internal virtual async Task<T> Command<R, T>(Cmd<R, T> command, Route? route = null)
    {
        // 1. Create Cmd which wraps CmdInfo and manages all memory allocations
        using Cmd cmd = command.ToFfi();

        // 2. Allocate memory for route
        using FFI.Route? ffiRoute = route?.ToFfi();

        // 3. Sumbit request to the rust part
        Message message = MessageContainer.GetMessageForCall();
        CommandFfi(ClientPointer, (ulong)message.Index, cmd.ToPtr(), ffiRoute?.ToPtr() ?? IntPtr.Zero);

        // 4. Get a response and Handle it
        IntPtr response = await message;
        try
        {
            return HandleServerValue(HandleResponse(response), command.IsNullable, command.Converter, command.AllowConverterToHandleNull);
        }
        finally
        {
            FreeResponse(response);
        }

        // All memory allocated is auto-freed by `using` operator
    }

    internal async Task<object?[]?> Batch<T>(BaseBatch<T> batch, bool raiseOnError, BaseBatchOptions? options = null) where T : BaseBatch<T>
    {
        // 1. Allocate memory for batch, which allocates all nested Cmds
        using FFI.Batch ffiBatch = batch.ToFFI();

        // 2. Allocate memory for options
        using FFI.BatchOptions? ffiOptions = options?.ToFfi();

        // 3. Sumbit request to the rust part
        Message message = MessageContainer.GetMessageForCall();
        BatchFfi(ClientPointer, (ulong)message.Index, ffiBatch.ToPtr(), raiseOnError, ffiOptions?.ToPtr() ?? IntPtr.Zero);

        // 4. Get a response and Handle it
        IntPtr response = await message;
        try
        {
            return batch.ConvertResponse(HandleServerValue(HandleResponse(response), true, (object?[]? o) => o));
        }
        finally
        {
            FreeResponse(response);
        }

        // All memory allocated is auto-freed by `using` operator
    }
    protected Version? ParseServerVersion(string response)
    {
        var versionMatch = System.Text.RegularExpressions.Regex.Match(response, @"(?:valkey_version|redis_version):([\d\.]+)");
        return versionMatch.Success ? new(versionMatch.Groups[1].Value) : null;
    }
    #endregion protected methods

    #region protected fields
    protected Version? _serverVersion; // cached server version
    protected static readonly Version DefaultServerVersion = new(8, 0, 0);
    #endregion protected fields

    #region internal fields
    /// Raw pointer to the underlying native client.
    internal IntPtr ClientPointer;
    internal readonly MessageContainer MessageContainer;
    #endregion internal fields

    #region private methods
    private void SuccessCallback(ulong index, IntPtr ptr) =>
        // Work needs to be offloaded from the calling thread, because otherwise we might starve the client's thread pool.
        Task.Run(() => MessageContainer.GetMessage((int)index).SetResult(ptr));

    private void FailureCallback(ulong index, IntPtr strPtr, RequestErrorType errType)
    {
        string str = Marshal.PtrToStringAnsi(strPtr)!;
        // Work needs to be offloaded from the calling thread, because otherwise we might starve the client's thread pool.
        _ = Task.Run(() => MessageContainer.GetMessage((int)index).SetException(Create(errType, str)));
    }

    private void PubSubCallback(
        uint pushKind,
        IntPtr messagePtr,
        ulong messageLen,
        IntPtr channelPtr,
        ulong channelLen,
        IntPtr patternPtr,
        ulong patternLen)
    {
        try
        {
            // Only process actual message notifications, ignore subscription confirmations
            if (!IsMessageNotification((PushKind)pushKind))
            {
                Logger.Log(Level.Debug, "PubSubCallback", $"PubSub notification received: {(PushKind)pushKind}");
                return;
            }

            // Marshal the message from FFI callback parameters
            PubSubMessage message = MarshalPubSubMessage(
                (PushKind)pushKind,
                messagePtr,
                messageLen,
                channelPtr,
                channelLen,
                patternPtr,
                patternLen);

            // Write to channel (non-blocking with backpressure)
            Channel<PubSubMessage>? channel = _messageChannel;
            if (channel != null && !channel.Writer.TryWrite(message))
            {
                Logger.Log(Level.Warn, "PubSubCallback",
                    $"PubSub message channel full, message dropped for channel {message.Channel}");
            }
        }
        catch (Exception ex)
        {
            Logger.Log(Level.Error, "PubSubCallback",
                $"Error in PubSub callback: {ex.Message}", ex);
        }
    }

    private static bool IsMessageNotification(PushKind pushKind) =>
        pushKind switch
        {
            PushKind.PushMessage => true,       // Regular channel message
            PushKind.PushPMessage => true,      // Pattern-based message
            PushKind.PushSMessage => true,      // Sharded channel message
            PushKind.PushDisconnection => false,
            PushKind.PushOther => false,
            PushKind.PushInvalidate => false,
            PushKind.PushUnsubscribe => false,
            PushKind.PushPUnsubscribe => false,
            PushKind.PushSUnsubscribe => false,
            PushKind.PushSubscribe => false,
            PushKind.PushPSubscribe => false,
            PushKind.PushSSubscribe => false,
            _ => false
        };

    private static PubSubMessage MarshalPubSubMessage(
        PushKind pushKind,
        IntPtr messagePtr,
        ulong messageLen,
        IntPtr channelPtr,
        ulong channelLen,
        IntPtr patternPtr,
        ulong patternLen)
    {
        // Marshal the raw byte pointers to byte arrays
        byte[] messageBytes = new byte[messageLen];
        Marshal.Copy(messagePtr, messageBytes, 0, (int)messageLen);

        byte[] channelBytes = new byte[channelLen];
        Marshal.Copy(channelPtr, channelBytes, 0, (int)channelLen);

        byte[]? patternBytes = null;
        if (patternPtr != IntPtr.Zero && patternLen > 0)
        {
            patternBytes = new byte[patternLen];
            Marshal.Copy(patternPtr, patternBytes, 0, (int)patternLen);
        }

        // Convert to strings (assuming UTF-8 encoding)
        string message = System.Text.Encoding.UTF8.GetString(messageBytes);
        string channel = System.Text.Encoding.UTF8.GetString(channelBytes);
        string? pattern = patternBytes != null ? System.Text.Encoding.UTF8.GetString(patternBytes) : null;

        // Create the appropriate PubSubMessage based on whether pattern is present
        return pattern != null
            ? new PubSubMessage(message, channel, pattern)
            : new PubSubMessage(message, channel);
    }

    ~BaseClient() => Dispose();

    internal void SetInfo(string info) => _clientInfo = info;

    protected abstract Task<Version> GetServerVersionAsync();

    /// <summary>
    /// Initializes PubSub message handling if PubSub subscriptions are configured.
    /// Uses thread-safe initialization to ensure proper visibility across threads.
    /// </summary>
    /// <param name="config">The PubSub subscription configuration.</param>
    private void InitializePubSubHandler(BasePubSubSubscriptionConfig? config)
    {
        if (config == null)
        {
            return;
        }

        lock (_pubSubLock)
        {
            // Get performance configuration or use defaults
            PubSubPerformanceConfig perfConfig = config.PerformanceConfig ?? new();

            // Store shutdown timeout for use during disposal
            _shutdownTimeout = perfConfig.ShutdownTimeout;

            // Create bounded channel with configurable capacity and backpressure strategy
            BoundedChannelOptions channelOptions = new(perfConfig.ChannelCapacity)
            {
                FullMode = perfConfig.FullMode,
                SingleReader = true,  // Optimization: only one processor task
                SingleWriter = false  // Multiple FFI callbacks may write
            };

            _messageChannel = Channel.CreateBounded<PubSubMessage>(channelOptions);
            _processingCancellation = new CancellationTokenSource();

            // Create message handler
            _pubSubHandler = new PubSubMessageHandler(config.Callback, config.Context);

            // Start dedicated processing task with graceful shutdown support
            _messageProcessingTask = Task.Run(async () =>
            {
                try
                {
                    Logger.Log(Level.Debug, "BaseClient", "PubSub processing task started");

                    await foreach (PubSubMessage message in _messageChannel.Reader.ReadAllAsync(_processingCancellation.Token))
                    {
                        try
                        {
                            // Thread-safe access to handler
                            PubSubMessageHandler? handler = _pubSubHandler;
                            if (handler != null && !_processingCancellation.Token.IsCancellationRequested)
                            {
                                handler.HandleMessage(message);
                            }
                        }
                        catch (Exception ex)
                        {
                            Logger.Log(Level.Error, "BaseClient",
                                $"Error processing PubSub message: {ex.Message}", ex);
                        }
                    }

                    Logger.Log(Level.Debug, "BaseClient", "PubSub processing task completing normally");
                }
                catch (OperationCanceledException)
                {
                    Logger.Log(Level.Info, "BaseClient", "PubSub processing cancelled gracefully");
                }
                catch (Exception ex)
                {
                    Logger.Log(Level.Error, "BaseClient",
                        $"PubSub processing task failed: {ex.Message}", ex);
                }
            }, _processingCancellation.Token);
        }
    }

    /// <summary>
    /// Handles incoming PubSub messages from the FFI layer.
    /// This method is called directly by the FFI callback and uses thread-safe access to the handler.
    /// </summary>
    /// <param name="message">The PubSub message to handle.</param>
    internal virtual void HandlePubSubMessage(PubSubMessage message)
    {
        // Thread-safe access to handler - use local copy to avoid race conditions
        PubSubMessageHandler? handler;
        lock (_pubSubLock)
        {
            handler = _pubSubHandler;
        }

        if (handler != null)
        {
            try
            {
                handler.HandleMessage(message);
            }
            catch (Exception ex)
            {
                // Log the error but don't let exceptions escape
                Logger.Log(Level.Error, "BaseClient", $"Error handling PubSub message: {ex.Message}", ex);
            }
        }
    }

    /// <summary>
    /// Cleans up PubSub resources during client disposal with proper synchronization.
    /// Uses locking to coordinate safe disposal and prevent conflicts with concurrent message processing.
    /// Implements graceful shutdown with configurable timeout.
    /// </summary>
    private void CleanupPubSubResources()
    {
        PubSubMessageHandler? handler = null;
        Channel<PubSubMessage>? channel = null;
        Task? processingTask = null;
        CancellationTokenSource? cancellation = null;
        TimeSpan shutdownTimeout = _shutdownTimeout;

        // Acquire lock and capture references, then set to null
        lock (_pubSubLock)
        {
            handler = _pubSubHandler;
            channel = _messageChannel;
            processingTask = _messageProcessingTask;
            cancellation = _processingCancellation;

            _pubSubHandler = null;
            _messageChannel = null;
            _messageProcessingTask = null;
            _processingCancellation = null;
        }

        // Cleanup outside of lock to prevent deadlocks
        try
        {
            Logger.Log(Level.Debug, "BaseClient", "Initiating graceful PubSub shutdown");

            // Signal shutdown to processing task
            cancellation?.Cancel();

            // Complete channel to stop message processing
            // This will cause the ReadAllAsync to complete after processing remaining messages
            channel?.Writer.Complete();

            // Wait for processing task to complete (with timeout)
            if (processingTask != null)
            {
                bool completed = processingTask.Wait(shutdownTimeout);
                if (completed)
                {
                    Logger.Log(Level.Info, "BaseClient", "PubSub processing task completed gracefully");
                }
                else
                {
                    Logger.Log(Level.Warn, "BaseClient",
                        $"PubSub processing task did not complete within timeout ({shutdownTimeout.TotalSeconds}s)");
                }
            }

            // Dispose resources
            handler?.Dispose();
            cancellation?.Dispose();

            Logger.Log(Level.Debug, "BaseClient", "PubSub cleanup completed");
        }
        catch (AggregateException ex)
        {
            Logger.Log(Level.Warn, "BaseClient",
                $"Error during PubSub cleanup: {ex.InnerException?.Message ?? ex.Message}", ex);
        }
        catch (Exception ex)
        {
            Logger.Log(Level.Warn, "BaseClient",
                $"Error during PubSub cleanup: {ex.Message}", ex);
        }
    }

    [UnmanagedFunctionPointer(CallingConvention.Cdecl)]
    private delegate void SuccessAction(ulong index, IntPtr ptr);
    [UnmanagedFunctionPointer(CallingConvention.Cdecl)]
    private delegate void FailureAction(ulong index, IntPtr strPtr, RequestErrorType err);
    [UnmanagedFunctionPointer(CallingConvention.Cdecl)]
    private delegate void PubSubAction(
        uint pushKind,
        IntPtr messagePtr,
        ulong messageLen,
        IntPtr channelPtr,
        ulong channelLen,
        IntPtr patternPtr,
        ulong patternLen);
    #endregion private methods

    #region private fields

    /// Held as a measure to prevent the delegate being garbage collected. These are delegated once
    /// and held in order to prevent the cost of marshalling on each function call.
    private readonly FailureAction _failureCallbackDelegate;

    /// Held as a measure to prevent the delegate being garbage collected. These are delegated once
    /// and held in order to prevent the cost of marshalling on each function call.
    private readonly SuccessAction _successCallbackDelegate;

<<<<<<< HEAD
    /// Held as a measure to prevent the delegate being garbage collected. These are delegated once
    /// and held in order to prevent the cost of marshalling on each function call.
    private readonly PubSubAction _pubsubCallbackDelegate;

    /// Raw pointer to the underlying native client.
    private IntPtr _clientPointer;
    private readonly MessageContainer _messageContainer;
=======
>>>>>>> c29750d4
    private readonly object _lock = new();
    private string _clientInfo = ""; // used to distinguish and identify clients during tests

    /// PubSub message handler for routing messages to callbacks or queues.
    /// Uses volatile to ensure visibility across threads without locking on every read.
    private volatile PubSubMessageHandler? _pubSubHandler;

    /// Lock object for coordinating PubSub handler access and disposal.
    private readonly object _pubSubLock = new();

    /// Channel for bounded message queuing with backpressure support.
    private Channel<PubSubMessage>? _messageChannel;

    /// Dedicated background task for processing PubSub messages.
    private Task? _messageProcessingTask;

    /// Cancellation token source for graceful shutdown of message processing.
    private CancellationTokenSource? _processingCancellation;

    /// Timeout for graceful shutdown of PubSub processing.
    private TimeSpan _shutdownTimeout = TimeSpan.FromSeconds(PubSubPerformanceConfig.DefaultShutdownTimeoutSeconds);

    #endregion private fields
}<|MERGE_RESOLUTION|>--- conflicted
+++ resolved
@@ -27,19 +27,13 @@
             {
                 return;
             }
-<<<<<<< HEAD
 
             // Clean up PubSub resources
             CleanupPubSubResources();
 
-            _messageContainer.DisposeWithError(null);
-            CloseClientFfi(_clientPointer);
-            _clientPointer = IntPtr.Zero;
-=======
             MessageContainer.DisposeWithError(null);
             CloseClientFfi(ClientPointer);
             ClientPointer = IntPtr.Zero;
->>>>>>> c29750d4
         }
     }
 
@@ -50,29 +44,6 @@
     public override int GetHashCode() => (int)ClientPointer;
 
     /// <summary>
-<<<<<<< HEAD
-    /// Get the PubSub message queue for manual message retrieval.
-    /// Returns null if no PubSub subscriptions are configured.
-    /// Uses thread-safe access to prevent race conditions.
-    /// </summary>
-    public PubSubMessageQueue? PubSubQueue
-    {
-        get
-        {
-            lock (_pubSubLock)
-            {
-                return _pubSubHandler?.GetQueue();
-            }
-        }
-    }
-
-    /// <summary>
-    /// Indicates whether this client has PubSub subscriptions configured.
-    /// Uses volatile read for thread-safe access without locking.
-    /// </summary>
-    public bool HasPubSubSubscriptions => _pubSubHandler != null;
-
-=======
     /// Manually refresh the IAM authentication token.
     /// This method is only available when the client is configured with IAM authentication.
     /// </summary>
@@ -152,7 +123,28 @@
             FreeResponse(response);
         }
     }
->>>>>>> c29750d4
+    /// <summary>
+    /// Get the PubSub message queue for manual message retrieval.
+    /// Returns null if no PubSub subscriptions are configured.
+    /// Uses thread-safe access to prevent race conditions.
+    /// </summary>
+    public PubSubMessageQueue? PubSubQueue
+    {
+        get
+        {
+            lock (_pubSubLock)
+            {
+                return _pubSubHandler?.GetQueue();
+            }
+        }
+    }
+
+    /// <summary>
+    /// Indicates whether this client has PubSub subscriptions configured.
+    /// Uses volatile read for thread-safe access without locking.
+    /// </summary>
+    public bool HasPubSubSubscriptions => _pubSubHandler != null;
+
     #endregion public methods
 
     #region protected methods
@@ -171,29 +163,16 @@
         }
 
         using FFI.ConnectionConfig request = config.Request.ToFfi();
-<<<<<<< HEAD
-        Message message = client._messageContainer.GetMessageForCall();
+        Message message = client.MessageContainer.GetMessageForCall();
         CreateClientFfi(request.ToPtr(), successCallbackPointer, failureCallbackPointer, pubsubCallbackPointer);
-        client._clientPointer = await message; // This will throw an error thru failure callback if any
-=======
-        Message message = client.MessageContainer.GetMessageForCall();
-        CreateClientFfi(request.ToPtr(), successCallbackPointer, failureCallbackPointer);
         client.ClientPointer = await message; // This will throw an error thru failure callback if any
->>>>>>> c29750d4
 
         if (client.ClientPointer == IntPtr.Zero)
         {
-<<<<<<< HEAD
-            // Initialize PubSub handler if subscriptions are configured
-            client.InitializePubSubHandler(config.Request.PubSubSubscriptions);
-
-            // Initialize server version after successful connection
-            await client.InitializeServerVersionAsync();
-            return client;
-=======
             throw new ConnectionException("Failed creating a client");
->>>>>>> c29750d4
-        }
+        }
+         // Initialize PubSub handler if subscriptions are configured
+        client.InitializePubSubHandler(config.Request.PubSubSubscriptions);
 
         return client;
     }
@@ -202,12 +181,8 @@
     {
         _successCallbackDelegate = SuccessCallback;
         _failureCallbackDelegate = FailureCallback;
-<<<<<<< HEAD
         _pubsubCallbackDelegate = PubSubCallback;
-        _messageContainer = new(this);
-=======
         MessageContainer = new(this);
->>>>>>> c29750d4
     }
 
     protected internal delegate T ResponseHandler<T>(IntPtr response);
@@ -597,16 +572,10 @@
     /// and held in order to prevent the cost of marshalling on each function call.
     private readonly SuccessAction _successCallbackDelegate;
 
-<<<<<<< HEAD
     /// Held as a measure to prevent the delegate being garbage collected. These are delegated once
     /// and held in order to prevent the cost of marshalling on each function call.
     private readonly PubSubAction _pubsubCallbackDelegate;
 
-    /// Raw pointer to the underlying native client.
-    private IntPtr _clientPointer;
-    private readonly MessageContainer _messageContainer;
-=======
->>>>>>> c29750d4
     private readonly object _lock = new();
     private string _clientInfo = ""; // used to distinguish and identify clients during tests
 
