--- conflicted
+++ resolved
@@ -220,11 +220,8 @@
             RELEASE_VERSION: ${{ needs.set-release-version.outputs.RELEASE_VERSION }}
         steps:
             - uses: actions/checkout@v5
-<<<<<<< HEAD
               with:
                   submodules: true
-=======
->>>>>>> a77d3fed
 
             - name: Download package
               if: ${{ needs.publish.result == 'skipped' }}
