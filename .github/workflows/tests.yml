--- conflicted
+++ resolved
@@ -100,22 +100,11 @@
               working-directory: rust
               if: ${{ matrix.host.OS == 'windows' }}
 
-            - name: Run service in WSL for windows runner
+            - name: Set test endpoints for windows runner
               if: ${{ matrix.host.OS == 'windows' }}
               shell: bash
-              working-directory: utils
-              run: |
-<<<<<<< HEAD
+              run: |
                   echo "cluster-endpoints=clustercfg.gh-actions-for-dotnet-glide-client.nra7gl.use1.cache.amazonaws.com:6379" >> $GITHUB_ENV
-=======
-                  wsl bash << EOF
-                    set -e
-                    python3 ./cluster_manager.py start -p 6380 6381
-                    python3 ./cluster_manager.py start --cluster-mode -p 7000 7001 7002 7003 7004 7005
-                  EOF
-                  echo "standalone-endpoints=localhost:6380" >> $GITHUB_ENV
-                  echo "cluster-endpoints=localhost:7000" >> $GITHUB_ENV
->>>>>>> d367142c
 
             - name: Test dotnet ${{ matrix.dotnet }}
               run: dotnet test --configuration Debug --framework net${{ matrix.dotnet }} --logger "html;LogFileName=TestReport.html" --logger "console;verbosity=detailed" --results-directory .
